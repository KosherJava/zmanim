--- conflicted
+++ resolved
@@ -22,124 +22,6 @@
 		cal.set(Calendar.MONTH, Calendar.JANUARY);
 		cal.set(Calendar.DATE, 31);
 
-<<<<<<< HEAD
-		JewishDate hebrewDate = new JewishDate( cal );
-		Assert.assertEquals( 5771, hebrewDate.getJewishYear() );
-		Assert.assertEquals( JewishDate.SHEVAT, hebrewDate.getJewishMonth() );
-		Assert.assertEquals( 26, hebrewDate.getJewishDayOfMonth() );
-
-		hebrewDate.forward();
-		Assert.assertEquals( Calendar.FEBRUARY, hebrewDate.getGregorianMonth() );
-		Assert.assertEquals( 1, hebrewDate.getGregorianDayOfMonth() );
-		Assert.assertEquals( JewishDate.SHEVAT, hebrewDate.getJewishMonth() );
-		Assert.assertEquals( 27, hebrewDate.getJewishDayOfMonth() );
-
-		cal.set( Calendar.MONTH, Calendar.FEBRUARY );
-		cal.set( Calendar.DATE, 28 );
-		hebrewDate.setDate( cal );
-		Assert.assertEquals( Calendar.FEBRUARY, hebrewDate.getGregorianMonth() );
-		Assert.assertEquals( 28, hebrewDate.getGregorianDayOfMonth() );
-		Assert.assertEquals( JewishDate.ADAR, hebrewDate.getJewishMonth() );
-		Assert.assertEquals( 24, hebrewDate.getJewishDayOfMonth() );
-
-		hebrewDate.forward();
-		Assert.assertEquals( Calendar.MARCH, hebrewDate.getGregorianMonth() );
-		Assert.assertEquals( 1, hebrewDate.getGregorianDayOfMonth() );
-		Assert.assertEquals( JewishDate.ADAR, hebrewDate.getJewishMonth() );
-		Assert.assertEquals( 25, hebrewDate.getJewishDayOfMonth() );
-
-		cal.set( Calendar.MONTH, Calendar.MARCH );
-		cal.set( Calendar.DATE, 31 );
-		hebrewDate.setDate( cal );
-		hebrewDate.forward();
-		Assert.assertEquals( Calendar.APRIL, hebrewDate.getGregorianMonth() );
-		Assert.assertEquals( 1, hebrewDate.getGregorianDayOfMonth() );
-		Assert.assertEquals( JewishDate.ADAR_II, hebrewDate.getJewishMonth() );
-		Assert.assertEquals( 26, hebrewDate.getJewishDayOfMonth() );
-
-		cal.set( Calendar.MONTH, Calendar.APRIL );
-		cal.set( Calendar.DATE, 30 );
-		hebrewDate.setDate( cal );
-		hebrewDate.forward();
-		Assert.assertEquals( Calendar.MAY, hebrewDate.getGregorianMonth() );
-		Assert.assertEquals( 1, hebrewDate.getGregorianDayOfMonth() );
-		Assert.assertEquals( JewishDate.NISSAN, hebrewDate.getJewishMonth() );
-		Assert.assertEquals( 27, hebrewDate.getJewishDayOfMonth() );
-
-		cal.set( Calendar.MONTH, Calendar.MAY );
-		cal.set( Calendar.DATE, 31 );
-		hebrewDate.setDate( cal );
-		hebrewDate.forward();
-		Assert.assertEquals( Calendar.JUNE, hebrewDate.getGregorianMonth() );
-		Assert.assertEquals( 1, hebrewDate.getGregorianDayOfMonth() );
-		Assert.assertEquals( JewishDate.IYAR, hebrewDate.getJewishMonth() );
-		Assert.assertEquals( 28, hebrewDate.getJewishDayOfMonth() );
-
-		cal.set( Calendar.MONTH, Calendar.JUNE );
-		cal.set( Calendar.DATE, 30 );
-		hebrewDate.setDate( cal );
-		hebrewDate.forward();
-		Assert.assertEquals( Calendar.JULY, hebrewDate.getGregorianMonth() );
-		Assert.assertEquals( 1, hebrewDate.getGregorianDayOfMonth() );
-		Assert.assertEquals( JewishDate.SIVAN, hebrewDate.getJewishMonth() );
-		Assert.assertEquals( 29, hebrewDate.getJewishDayOfMonth() );
-
-		cal.set( Calendar.MONTH, Calendar.JULY );
-		cal.set( Calendar.DATE, 31 );
-		hebrewDate.setDate( cal );
-		hebrewDate.forward();
-		Assert.assertEquals( Calendar.AUGUST, hebrewDate.getGregorianMonth() );
-		Assert.assertEquals( 1, hebrewDate.getGregorianDayOfMonth() );
-		Assert.assertEquals( JewishDate.AV, hebrewDate.getJewishMonth() );
-		Assert.assertEquals( 1, hebrewDate.getJewishDayOfMonth() );
-
-		cal.set( Calendar.MONTH, Calendar.AUGUST );
-		cal.set( Calendar.DATE, 31 );
-		hebrewDate.setDate( cal );
-		hebrewDate.forward();
-		Assert.assertEquals( Calendar.SEPTEMBER, hebrewDate.getGregorianMonth() );
-		Assert.assertEquals( 1, hebrewDate.getGregorianDayOfMonth() );
-		Assert.assertEquals( JewishDate.ELUL, hebrewDate.getJewishMonth() );
-		Assert.assertEquals( 2, hebrewDate.getJewishDayOfMonth() );
-
-		cal.set( Calendar.MONTH, Calendar.SEPTEMBER );
-		cal.set( Calendar.DATE, 30 );
-		hebrewDate.setDate( cal );
-		hebrewDate.forward();
-		Assert.assertEquals( Calendar.OCTOBER, hebrewDate.getGregorianMonth() );
-		Assert.assertEquals( 1, hebrewDate.getGregorianDayOfMonth() );
-		Assert.assertEquals( JewishDate.TISHREI, hebrewDate.getJewishMonth() );
-		Assert.assertEquals( 3, hebrewDate.getJewishDayOfMonth() );
-
-		cal.set( Calendar.MONTH, Calendar.OCTOBER );
-		cal.set( Calendar.DATE, 31 );
-		hebrewDate.setDate( cal );
-		hebrewDate.forward();
-		Assert.assertEquals( Calendar.NOVEMBER, hebrewDate.getGregorianMonth() );
-		Assert.assertEquals( 1, hebrewDate.getGregorianDayOfMonth() );
-		Assert.assertEquals( 5772, hebrewDate.getJewishYear() );
-		Assert.assertEquals( JewishDate.CHESHVAN, hebrewDate.getJewishMonth() );
-		Assert.assertEquals( 4, hebrewDate.getJewishDayOfMonth() );
-
-		cal.set( Calendar.MONTH, Calendar.NOVEMBER );
-		cal.set( Calendar.DATE, 30 );
-		hebrewDate.setDate( cal );
-		hebrewDate.forward();
-		Assert.assertEquals( Calendar.DECEMBER, hebrewDate.getGregorianMonth() );
-		Assert.assertEquals( 1, hebrewDate.getGregorianDayOfMonth() );
-		Assert.assertEquals( JewishDate.KISLEV, hebrewDate.getJewishMonth() );
-		Assert.assertEquals( 5, hebrewDate.getJewishDayOfMonth() );
-
-		cal.set( Calendar.MONTH, Calendar.DECEMBER );
-		cal.set( Calendar.DATE, 31 );
-		hebrewDate.setDate( cal );
-		hebrewDate.forward();
-		Assert.assertEquals( 2012, hebrewDate.getGregorianYear() );
-		Assert.assertEquals( Calendar.JANUARY, hebrewDate.getGregorianMonth() );
-		Assert.assertEquals( 1, hebrewDate.getGregorianDayOfMonth() );
-		Assert.assertEquals( JewishDate.TEVES, hebrewDate.getJewishMonth() );
-		Assert.assertEquals( 6, hebrewDate.getJewishDayOfMonth() );
-=======
 		JewishDate hebrewDate = new JewishDate(cal);
 		Assert.assertEquals(5771, hebrewDate.getJewishYear());
 		Assert.assertEquals(11, hebrewDate.getJewishMonth());
@@ -256,7 +138,6 @@
 		Assert.assertEquals(1, hebrewDate.getGregorianDayOfMonth());
 		Assert.assertEquals(10, hebrewDate.getJewishMonth());
 		Assert.assertEquals(6, hebrewDate.getJewishDayOfMonth());
->>>>>>> e5af589a
 	}
 
 
@@ -270,114 +151,6 @@
 
 		JewishDate hebrewDate = new JewishDate(cal);
 		hebrewDate.back();
-<<<<<<< HEAD
-		Assert.assertEquals( 2010, hebrewDate.getGregorianYear() );
-		Assert.assertEquals( Calendar.DECEMBER, hebrewDate.getGregorianMonth() );
-		Assert.assertEquals( 31, hebrewDate.getGregorianDayOfMonth() );
-		Assert.assertEquals( JewishDate.TEVES, hebrewDate.getJewishMonth() );
-		Assert.assertEquals( 24, hebrewDate.getJewishDayOfMonth() );
-
-		cal.set( Calendar.DATE, 1 );
-		cal.set( Calendar.MONTH, Calendar.DECEMBER );
-		cal.set( Calendar.YEAR, 2010 );
-		hebrewDate.setDate( cal );
-		hebrewDate.back();
-		Assert.assertEquals( Calendar.NOVEMBER, hebrewDate.getGregorianMonth() );
-		Assert.assertEquals( 30, hebrewDate.getGregorianDayOfMonth() );
-		Assert.assertEquals( JewishDate.KISLEV, hebrewDate.getJewishMonth() );
-		Assert.assertEquals( 23, hebrewDate.getJewishDayOfMonth() );
-
-		cal.set( Calendar.DATE, 1 );
-		cal.set( Calendar.MONTH, Calendar.NOVEMBER );
-		hebrewDate.setDate( cal );
-		hebrewDate.back();
-		Assert.assertEquals( Calendar.OCTOBER, hebrewDate.getGregorianMonth() );
-		Assert.assertEquals( 31, hebrewDate.getGregorianDayOfMonth() );
-		Assert.assertEquals( JewishDate.CHESHVAN, hebrewDate.getJewishMonth() );
-		Assert.assertEquals( 23, hebrewDate.getJewishDayOfMonth() );
-
-		cal.set( Calendar.DATE, 1 );
-		cal.set( Calendar.MONTH, Calendar.OCTOBER );
-		hebrewDate.setDate( cal );
-		hebrewDate.back();
-		Assert.assertEquals( Calendar.SEPTEMBER, hebrewDate.getGregorianMonth() );
-		Assert.assertEquals( 30, hebrewDate.getGregorianDayOfMonth() );
-		Assert.assertEquals( JewishDate.TISHREI, hebrewDate.getJewishMonth() );
-		Assert.assertEquals( 22, hebrewDate.getJewishDayOfMonth() );
-
-		cal.set( Calendar.DATE, 1 );
-		cal.set( Calendar.MONTH, Calendar.SEPTEMBER );
-		hebrewDate.setDate( cal );
-		hebrewDate.back();
-		Assert.assertEquals( Calendar.AUGUST, hebrewDate.getGregorianMonth() );
-		Assert.assertEquals( 31, hebrewDate.getGregorianDayOfMonth() );
-		Assert.assertEquals( 5770, hebrewDate.getJewishYear() );
-		Assert.assertEquals( JewishDate.ELUL, hebrewDate.getJewishMonth() );
-		Assert.assertEquals( 21, hebrewDate.getJewishDayOfMonth() );
-
-		cal.set( Calendar.DATE, 1 );
-		cal.set( Calendar.MONTH, Calendar.AUGUST );
-		hebrewDate.setDate( cal );
-		hebrewDate.back();
-		Assert.assertEquals( Calendar.JULY, hebrewDate.getGregorianMonth() );
-		Assert.assertEquals( 31, hebrewDate.getGregorianDayOfMonth() );
-		Assert.assertEquals( JewishDate.AV, hebrewDate.getJewishMonth() );
-		Assert.assertEquals( 20, hebrewDate.getJewishDayOfMonth() );
-
-		cal.set( Calendar.DATE, 1 );
-		cal.set( Calendar.MONTH, Calendar.JULY );
-		hebrewDate.setDate( cal );
-		hebrewDate.back();
-		Assert.assertEquals( Calendar.JUNE, hebrewDate.getGregorianMonth() );
-		Assert.assertEquals( 30, hebrewDate.getGregorianDayOfMonth() );
-		Assert.assertEquals( JewishDate.TAMMUZ, hebrewDate.getJewishMonth() );
-		Assert.assertEquals( 18, hebrewDate.getJewishDayOfMonth() );
-
-		cal.set( Calendar.DATE, 1 );
-		cal.set( Calendar.MONTH, Calendar.JUNE );
-		hebrewDate.setDate( cal );
-		hebrewDate.back();
-		Assert.assertEquals( Calendar.MAY, hebrewDate.getGregorianMonth() );
-		Assert.assertEquals( 31, hebrewDate.getGregorianDayOfMonth() );
-		Assert.assertEquals( JewishDate.SIVAN, hebrewDate.getJewishMonth() );
-		Assert.assertEquals( 18, hebrewDate.getJewishDayOfMonth() );
-
-		cal.set( Calendar.DATE, 1 );
-		cal.set( Calendar.MONTH, Calendar.MAY );
-		hebrewDate.setDate( cal );
-		hebrewDate.back();
-		Assert.assertEquals( Calendar.APRIL, hebrewDate.getGregorianMonth() );
-		Assert.assertEquals( 30, hebrewDate.getGregorianDayOfMonth() );
-		Assert.assertEquals( JewishDate.IYAR, hebrewDate.getJewishMonth() );
-		Assert.assertEquals( 16, hebrewDate.getJewishDayOfMonth() );
-
-		cal.set( Calendar.DATE, 1 );
-		cal.set( Calendar.MONTH, Calendar.APRIL );
-		hebrewDate.setDate( cal );
-		hebrewDate.back();
-		Assert.assertEquals( Calendar.MARCH, hebrewDate.getGregorianMonth() );
-		Assert.assertEquals( 31, hebrewDate.getGregorianDayOfMonth() );
-		Assert.assertEquals( JewishDate.NISSAN, hebrewDate.getJewishMonth() );
-		Assert.assertEquals( 16, hebrewDate.getJewishDayOfMonth() );
-
-		cal.set( Calendar.DATE, 1 );
-		cal.set( Calendar.MONTH, Calendar.MARCH );
-		hebrewDate.setDate( cal );
-		hebrewDate.back();
-		Assert.assertEquals( Calendar.FEBRUARY, hebrewDate.getGregorianMonth() );
-		Assert.assertEquals( 28, hebrewDate.getGregorianDayOfMonth() );
-		Assert.assertEquals( JewishDate.ADAR, hebrewDate.getJewishMonth() );
-		Assert.assertEquals( 14, hebrewDate.getJewishDayOfMonth() );
-
-		cal.set( Calendar.DATE, 1 );
-		cal.set( Calendar.MONTH, Calendar.FEBRUARY );
-		hebrewDate.setDate( cal );
-		hebrewDate.back();
-		Assert.assertEquals( Calendar.JANUARY, hebrewDate.getGregorianMonth() );
-		Assert.assertEquals( 31, hebrewDate.getGregorianDayOfMonth() );
-		Assert.assertEquals( JewishDate.SHEVAT, hebrewDate.getJewishMonth() );
-		Assert.assertEquals( 16, hebrewDate.getJewishDayOfMonth() );
-=======
 		Assert.assertEquals(2010, hebrewDate.getGregorianYear());
 		Assert.assertEquals(12, hebrewDate.getGregorianMonth());
 		Assert.assertEquals(31, hebrewDate.getGregorianDayOfMonth());
@@ -484,7 +257,6 @@
 		Assert.assertEquals(31, hebrewDate.getGregorianDayOfMonth());
 		Assert.assertEquals(11, hebrewDate.getJewishMonth());
 		Assert.assertEquals(16, hebrewDate.getJewishDayOfMonth());
->>>>>>> e5af589a
 
 	}
 
