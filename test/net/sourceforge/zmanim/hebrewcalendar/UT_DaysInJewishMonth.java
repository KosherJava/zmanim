/*
 * Copyright (c) 2011. Jay R. Gindin
 */

package net.sourceforge.zmanim.hebrewcalendar;

import org.junit.*;

/**
 * Validate the days in a Hebrew month (in various types of years) are correct.
 */
@SuppressWarnings({ "MagicNumber" })
public class UT_DaysInJewishMonth {

	@Test
	public void daysInMonthsInHaserYear() {

		assertHaser(5773);
		assertHaser(5777);
		assertHaser(5781);
		assertHaserLeap(5784);
		assertHaserLeap(5790);
		assertHaserLeap(5793);
	}


	@Test
	public void daysInMonthsInQesidrahYear() {

		assertQesidrah(5769);
		assertQesidrah(5772);
		assertQesidrah(5778);
		assertQesidrah(5786);
		assertQesidrah(5789);
		assertQesidrah(5792);

		assertQesidrahLeap(5782);
	}


	@Test
	public void daysInMonthsInShalemYear() {

		assertShalem(5770);
		assertShalem(5780);
		assertShalem(5783);
		assertShalem(5785);
		assertShalem(5788);
		assertShalem(5791);
		assertShalem(5794);

		assertShalemLeap(5771);
		assertShalemLeap(5774);
		assertShalemLeap(5776);
		assertShalemLeap(5779);
		assertShalemLeap(5787);
		assertShalemLeap(5795);
	}


<<<<<<< HEAD
	private void assertHaser( int year ) {
		JewishDate date = new JewishDate();
		date.setJewishYear( year );
		Assert.assertFalse( date.isCheshvanLong() );
		Assert.assertTrue( date.isKislevShort() );
	}


	private void assertHaserLeap( int year ) {
		JewishDate date = new JewishDate();
		date.setJewishYear( year );
		assertHaser( year );
		Assert.assertTrue( date.isJewishLeapYear() );
	}


	private void assertQesidrah( int year ) {
		JewishDate date = new JewishDate();
		date.setJewishYear( year );
		Assert.assertFalse( date.isCheshvanLong() );
		Assert.assertFalse( date.isKislevShort() );
	}


	private void assertQesidrahLeap( int year ) {
		JewishDate date = new JewishDate();
		date.setJewishYear( year );
		assertQesidrah( year );
		Assert.assertTrue( date.isJewishLeapYear() );
	}


	private void assertShalem( int year ) {
		JewishDate date = new JewishDate();
		date.setJewishYear( year );
		Assert.assertTrue( date.isCheshvanLong() );
		Assert.assertFalse( date.isKislevShort() );
	}


	private void assertShalemLeap( int year ) {
		JewishDate date = new JewishDate();
		date.setJewishYear( year );
		assertShalem( year );
		Assert.assertTrue( date.isJewishLeapYear() );
=======
	private void assertHaser(int year) {
		JewishDate jewishDate = new JewishDate();
		jewishDate.setJewishYear(year);

		Assert.assertFalse(jewishDate.isCheshvanLong());
		Assert.assertTrue(jewishDate.isKislevShort());
	}


	private void assertHaserLeap(int year) {
		JewishDate jewishDate = new JewishDate();
		jewishDate.setJewishYear(year);

		assertHaser(year);
		Assert.assertTrue(jewishDate.isJewishLeapYear());
	}


	private void assertQesidrah(int year) {
		JewishDate jewishDate = new JewishDate();
		jewishDate.setJewishYear(year);

		Assert.assertFalse(jewishDate.isCheshvanLong(  ));
		Assert.assertFalse(jewishDate.isKislevShort(  ));
	}


	private void assertQesidrahLeap(int year) {
		JewishDate jewishDate = new JewishDate();
		jewishDate.setJewishYear(year);

		assertQesidrah(year);
		Assert.assertTrue(jewishDate.isJewishLeapYear(  ));
	}


	private void assertShalem(int year) {
		JewishDate jewishDate = new JewishDate();
		jewishDate.setJewishYear(year);

		Assert.assertTrue(jewishDate.isCheshvanLong(  ));
		Assert.assertFalse(jewishDate.isKislevShort(  ));
	}


	private void assertShalemLeap(int year) {
		JewishDate jewishDate = new JewishDate();
		jewishDate.setJewishYear(year);

		assertShalem(year);
		Assert.assertTrue(jewishDate.isJewishLeapYear(  ));
>>>>>>> e5af589a
	}

} // End of UT_DaysInJewishMonth class<|MERGE_RESOLUTION|>--- conflicted
+++ resolved
@@ -58,53 +58,6 @@
 	}
 
 
-<<<<<<< HEAD
-	private void assertHaser( int year ) {
-		JewishDate date = new JewishDate();
-		date.setJewishYear( year );
-		Assert.assertFalse( date.isCheshvanLong() );
-		Assert.assertTrue( date.isKislevShort() );
-	}
-
-
-	private void assertHaserLeap( int year ) {
-		JewishDate date = new JewishDate();
-		date.setJewishYear( year );
-		assertHaser( year );
-		Assert.assertTrue( date.isJewishLeapYear() );
-	}
-
-
-	private void assertQesidrah( int year ) {
-		JewishDate date = new JewishDate();
-		date.setJewishYear( year );
-		Assert.assertFalse( date.isCheshvanLong() );
-		Assert.assertFalse( date.isKislevShort() );
-	}
-
-
-	private void assertQesidrahLeap( int year ) {
-		JewishDate date = new JewishDate();
-		date.setJewishYear( year );
-		assertQesidrah( year );
-		Assert.assertTrue( date.isJewishLeapYear() );
-	}
-
-
-	private void assertShalem( int year ) {
-		JewishDate date = new JewishDate();
-		date.setJewishYear( year );
-		Assert.assertTrue( date.isCheshvanLong() );
-		Assert.assertFalse( date.isKislevShort() );
-	}
-
-
-	private void assertShalemLeap( int year ) {
-		JewishDate date = new JewishDate();
-		date.setJewishYear( year );
-		assertShalem( year );
-		Assert.assertTrue( date.isJewishLeapYear() );
-=======
 	private void assertHaser(int year) {
 		JewishDate jewishDate = new JewishDate();
 		jewishDate.setJewishYear(year);
@@ -156,7 +109,6 @@
 
 		assertShalem(year);
 		Assert.assertTrue(jewishDate.isJewishLeapYear(  ));
->>>>>>> e5af589a
 	}
 
 } // End of UT_DaysInJewishMonth class