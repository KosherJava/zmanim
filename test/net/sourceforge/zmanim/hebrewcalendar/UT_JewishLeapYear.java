--- conflicted
+++ resolved
@@ -48,19 +48,6 @@
 	}
 
 
-<<<<<<< HEAD
-	private void shouldBeLeapYear( int year ) {
-		JewishDate date = new JewishDate();
-		date.setJewishYear( year );
-		Assert.assertTrue( date.isJewishLeapYear() );
-	}
-
-
-	private void shouldNotBeLeapYear( int year ) {
-		JewishDate date = new JewishDate();
-		date.setJewishYear( year );
-		Assert.assertFalse( date.isJewishLeapYear() );
-=======
 	private void shouldBeLeapYear(int year) {
 		JewishDate jewishDate = new JewishDate();
 		jewishDate.setJewishYear(year);
@@ -74,7 +61,6 @@
 		jewishDate.setJewishYear(year);
 
 		Assert.assertFalse(jewishDate.isJewishLeapYear(  ));
->>>>>>> e5af589a
 	}
 
 } // End of UT_JewishLeapYear class