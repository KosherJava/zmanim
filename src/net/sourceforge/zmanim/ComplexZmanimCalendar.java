/*
 * Zmanim Java API
 * Copyright (C) 2004-2018 Eliyahu Hershfeld
 *
 * This library is free software; you can redistribute it and/or modify it under the terms of the GNU Lesser General
 * Public License as published by the Free Software Foundation; either version 2.1 of the License, or (at your option)
 * any later version.
 *
 * This library is distributed in the hope that it will be useful,but WITHOUT ANY WARRANTY; without even the implied
 * warranty of MERCHANTABILITY or FITNESS FOR A PARTICULAR PURPOSE.  See the GNU Lesser General Public License for more
 * details.
 * You should have received a copy of the GNU Lesser General Public License along with this library; if not, write to
 * the Free Software Foundation, Inc., 51 Franklin Street, Fifth Floor, Boston, MA  02110-1301  USA,
 * or connect to: http://www.gnu.org/licenses/old-licenses/lgpl-2.1.html
 */
package net.sourceforge.zmanim;

import java.util.Calendar;
import java.util.Date;
import net.sourceforge.zmanim.util.AstronomicalCalculator;
import net.sourceforge.zmanim.util.GeoLocation;
import net.sourceforge.zmanim.hebrewcalendar.JewishCalendar;

/**
 * This class extends ZmanimCalendar and provides many more zmanim than available in the ZmanimCalendar. The basis for
 * most zmanim in this class are from the <em>sefer</em> <b>Yisroel Vehazmanim</b> by <b>Rabbi Yisroel Dovid
 * Harfenes</b>.
 * As an example of the number of different <em>zmanim</em> made available by this class, there are methods to return 12
 * different calculations for <em>alos</em> (dawn) available in this class. The real power of this API is the ease in
 * calculating <em>zmanim</em> that are not part of the API. The methods for doing <em>zmanim</em> calculations not
 * present in this class or it's superclass the {@link ZmanimCalendar} are contained in the {@link AstronomicalCalendar}
 * , the base class of the calendars in our API since they are generic methods for calculating time based on degrees or
 * time before or after {@link #getSunrise sunrise} and {@link #getSunset sunset} and are of interest for calculation
 * beyond <em>zmanim</em> calculations. Here are some examples:
 * First create the Calendar for the location you would like to calculate:
 * 
 * <pre>
 * String locationName = &quot;Lakewood, NJ&quot;;
 * double latitude = 40.0828; // Lakewood, NJ
 * double longitude = -74.2094; // Lakewood, NJ
 * double elevation = 0;
 * // the String parameter in getTimeZone() has to be a valid timezone listed in
 * // {@link java.util.TimeZone#getAvailableIDs()}
 * TimeZone timeZone = TimeZone.getTimeZone(&quot;America/New_York&quot;);
 * GeoLocation location = new GeoLocation(locationName, latitude, longitude, elevation, timeZone);
 * ComplexZmanimCalendar czc = new ComplexZmanimCalendar(location);
 * // Optionally set the date or it will default to today's date
 * czc.getCalendar().set(Calendar.MONTH, Calendar.FEBRUARY);
 * czc.getCalendar().set(Calendar.DAY_OF_MONTH, 8);
 * </pre>
 * 
 * <b>Note:</b> For locations such as Israel where the beginning and end of daylight savings time can fluctuate from
 * year to year create a {@link java.util.SimpleTimeZone} with the known start and end of DST.
 * To get <em>alos</em> calculated as 14&deg; below the horizon (as calculated in the calendars published in Montreal),
 * add {@link AstronomicalCalendar#GEOMETRIC_ZENITH} (90) to the 14&deg; offset to get the desired time:
 * 
 * <pre>
 * Date alos14 = czc.getSunriseOffsetByDegrees({@link AstronomicalCalendar#GEOMETRIC_ZENITH} + 14);
 * </pre>
 * 
 * To get <em>mincha gedola</em> calculated based on the MGA using a <em>shaah
 * zmanis</em> based on the day starting 16.1&deg; below the horizon (and ending 16.1&deg; after sunset) the following
 * calculation can be used:
 * 
 * <pre>
 * Date minchaGedola = czc.getTimeOffset(czc.getAlos16point1Degrees(), czc.getShaahZmanis16Point1Degrees() * 6.5);
 * </pre>
 * 
 * A little more complex example would be calculating <em>plag hamincha</em> based on a <em>shaah zmanis</em> that was
 * not present in this class. While a drop more complex it is still rather easy. For example if you wanted to calculate
 * <em>plag</em> based on the day starting 12&deg; before sunrise and ending 12&deg; after sunset as calculated in the
 * calendars in Manchester, England (there is nothing that would prevent your calculating the day using sunrise and
 * sunset offsets that are not identical degrees, but this would lead to <em>chatzos</em> being a time other than the
 * {@link #getSunTransit() solar transit} (solar midday)). The steps involved would be to first calculate the
 * <em>shaah zmanis</em> and then use that time in milliseconds to calculate 10.75 hours after sunrise starting at
 * 12&deg; before sunset
 * 
 * <pre>
 * long shaahZmanis = czc.getTemporalHour(czc.getSunriseOffsetByDegrees({@link AstronomicalCalendar#GEOMETRIC_ZENITH} + 12),
 * 						czc.getSunsetOffsetByDegrees({@link AstronomicalCalendar#GEOMETRIC_ZENITH} + 12));
 * Date plag = getTimeOffset(czc.getSunriseOffsetByDegrees({@link AstronomicalCalendar#GEOMETRIC_ZENITH} + 12), 
 * 					shaahZmanis * 10.75);
 * </pre>
 * 
 * <h2>Disclaimer:</h2> While I did my best to get accurate results please do not rely on these zmanim for
 * <em>halacha lemaaseh</em>
 * 
 * @author &copy; Eliyahu Hershfeld 2004 - 2018
 */
public class ComplexZmanimCalendar extends ZmanimCalendar {

	/**
	 * The zenith of 3.7&deg; below {@link #GEOMETRIC_ZENITH geometric zenith} (90&deg;). This calculation is used for
	 * calculating <em>tzais</em> (nightfall) based on the opinion of the <em>Geonim</em> that <em>tzais</em> is the
	 * time it takes to walk 3/4 of a <em>Mil</em> at 18 minutes a <em>Mil</em>, or 13.5 minutes after sunset. The sun
	 * is 3.7&deg; below {@link #GEOMETRIC_ZENITH geometric zenith} at this time in Jerusalem on March 16, about 4 days
	 * before the equinox, the day that a solar hour is 60 minutes.
	 * 
	 * @see #getTzaisGeonim3Point7Degrees()
	 */
	protected static final double ZENITH_3_POINT_7 = GEOMETRIC_ZENITH + 3.7;

	/**
	 * The zenith of 3.8&deg; below {@link #GEOMETRIC_ZENITH geometric zenith} (90&deg;). This calculation is used for
	 * calculating <em>tzais</em> (nightfall) based on the opinion of the <em>Geonim</em> that <em>tzais</em> is the
	 * time it takes to walk 3/4 of a <em>Mil</em> at 18 minutes a <em>Mil</em>, or 13.5 minutes after sunset. The sun
	 * is 3.8&deg; below {@link #GEOMETRIC_ZENITH geometric zenith} at this time in Jerusalem on March 16, about 4 days
	 * before the equinox, the day that a solar hour is 60 minutes.
	 * 
	 * @see #getTzaisGeonim3Point8Degrees()
	 */
	protected static final double ZENITH_3_POINT_8 = GEOMETRIC_ZENITH + 3.8;

	/**
	 * The zenith of 5.95&deg; below {@link #GEOMETRIC_ZENITH geometric zenith} (90&deg;). This calculation is used for
	 * calculating <em>tzais</em> (nightfall) according to some opinions. This calculation is based on the position of
	 * the sun 24 minutes after sunset in Jerusalem on March 16, about 4 days before the equinox, the day that a solar
	 * hour is 60 minutes, which calculates to 5.95&deg; below {@link #GEOMETRIC_ZENITH geometric zenith}.
	 * 
	 * @see #getTzaisGeonim5Point95Degrees()
	 */
	protected static final double ZENITH_5_POINT_95 = GEOMETRIC_ZENITH + 5.95;

	/**
	 * The zenith of 7.083&deg; below {@link #GEOMETRIC_ZENITH geometric zenith} (90&deg;). This is often referred to as
	 * 7&deg;5' or 7&deg; and 5 minutes. This calculation is used for calculating <em>alos</em> (dawn) and
	 * <em>tzais</em> (nightfall) according to some opinions. This calculation is based on the position of the sun 30
	 * minutes after sunset in Jerusalem on March 16, about 4 days before the equinox, the day that a solar hour is 60
	 * minutes, which calculates to 7.0833333&deg; below {@link #GEOMETRIC_ZENITH geometric zenith}. This is time some
	 * opinions consider dark enough for 3 stars to be visible. This is the opinion of the
	 * <em>Sh"Ut Melamed Leho'il</em>, <em>Sh"Ut Binyan Tziyon</em>, <em>Tenuvas Sadeh</em> and very close to the time
	 * of the <em>Mekor Chesed</em> on the <em>Sefer chasidim</em>.
	 * 
	 * @see #getTzaisGeonim7Point083Degrees()
	 * @see #getBainHasmashosRT13Point5MinutesBefore7Point083Degrees()
	 */
	protected static final double ZENITH_7_POINT_083 = GEOMETRIC_ZENITH + 7 + (5.0 / 60);

	/**
	 * The zenith of 10.2&deg; below {@link #GEOMETRIC_ZENITH geometric zenith} (90&deg;). This calculation is used for
	 * calculating <em>misheyakir</em> according to some opinions. This calculation is based on the position of the sun
	 * 45 minutes before {@link #getSunrise sunrise} in Jerusalem on March 16, about 4 days before the equinox, the day
	 * that a solar hour is 60 minutes which calculates to 10.2&deg; below {@link #GEOMETRIC_ZENITH geometric zenith}.
	 * 
	 * @see #getMisheyakir10Point2Degrees()
	 */
	protected static final double ZENITH_10_POINT_2 = GEOMETRIC_ZENITH + 10.2;

	/**
	 * The zenith of 11&deg; below {@link #GEOMETRIC_ZENITH geometric zenith} (90&deg;). This calculation is used for
	 * calculating <em>misheyakir</em> according to some opinions. This calculation is based on the position of the sun
	 * 48 minutes before {@link #getSunrise sunrise} in Jerusalem on March 16, about 4 days before the equinox, the day
	 * that a solar hour is 60 minutes which calculates to 11&deg; below {@link #GEOMETRIC_ZENITH geometric zenith}
	 * 
	 * @see #getMisheyakir11Degrees()
	 */
	protected static final double ZENITH_11_DEGREES = GEOMETRIC_ZENITH + 11;

	/**
	 * The zenith of 11.5&deg; below {@link #GEOMETRIC_ZENITH geometric zenith} (90&deg;). This calculation is used for
	 * calculating <em>misheyakir</em> according to some opinions. This calculation is based on the position of the sun
	 * 52 minutes before {@link #getSunrise sunrise} in Jerusalem on March 16, about 4 days before the equinox, the day
	 * that a solar hour is 60 minutes which calculates to 11.5&deg; below {@link #GEOMETRIC_ZENITH geometric zenith}
	 * 
	 * @see #getMisheyakir11Point5Degrees()
	 */
	protected static final double ZENITH_11_POINT_5 = GEOMETRIC_ZENITH + 11.5;

	/**
	 * The zenith of 13.24&deg; below {@link #GEOMETRIC_ZENITH geometric zenith} (90&deg;). This calculation is used for
	 * calculating <em>Rabainu Tam's bain hashmashos</em> according to some opinions.
	 * NOTE: See comments on {@link #getBainHasmashosRT13Point24Degrees} for additional details about the degrees.
	 * 
	 * @see #getBainHasmashosRT13Point24Degrees
	 * 
	 */
	protected static final double ZENITH_13_POINT_24 = GEOMETRIC_ZENITH + 13.24;

	/**
	 * The zenith of 19.8&deg; below {@link #GEOMETRIC_ZENITH geometric zenith} (90&deg;). This calculation is used for
	 * calculating <em>alos</em> (dawn) and <em>tzais</em> (nightfall) according to some opinions. This calculation is
	 * based on the position of the sun 90 minutes after sunset in Jerusalem on March 16, about 4 days before the
	 * equinox, the day that a solar hour is 60 minutes which calculates to 19.8&deg; below {@link #GEOMETRIC_ZENITH
	 * geometric zenith}
	 * 
	 * @see #getTzais19Point8Degrees()
	 * @see #getAlos19Point8Degrees()
	 * @see #getAlos90()
	 * @see #getTzais90()
	 */
	protected static final double ZENITH_19_POINT_8 = GEOMETRIC_ZENITH + 19.8;

	/**
	 * The zenith of 26&deg; below {@link #GEOMETRIC_ZENITH geometric zenith} (90&deg;). This calculation is used for
	 * calculating <em>alos</em> (dawn) and <em>tzais</em> (nightfall) according to some opinions. This calculation is
	 * based on the position of the sun {@link #getAlos120() 120 minutes} after sunset in Jerusalem on March 16, about 4
	 * days before the equinox, the day that a solar hour is 60 minutes which calculates to 26&deg; below
	 * {@link #GEOMETRIC_ZENITH geometric zenith}
	 * 
	 * @see #getAlos26Degrees()
	 * @see #getTzais26Degrees()
	 * @see #getAlos120()
	 * @see #getTzais120()
	 */
	protected static final double ZENITH_26_DEGREES = GEOMETRIC_ZENITH + 26.0;

	/**
	 * Experimental and may not make the final 1.3 cut
	 */

	/**
	 * The zenith of 4.37&deg; below {@link #GEOMETRIC_ZENITH geometric zenith} (90&deg;). This calculation is used for
	 * calculating <em>tzais</em> (nightfall) according to some opinions. This calculation is based on the position of
	 * the sun {@link #getTzaisGeonim4Point37Degrees() 16 7/8 minutes} after sunset (3/4 of a 22.5 minute Mil) in
	 * Jerusalem on March 16, about 4 days before the equinox, the day that a solar hour is 60 minutes which calculates
	 * to 4.37&deg; below {@link #GEOMETRIC_ZENITH geometric zenith}
	 * 
	 * @see #getTzaisGeonim4Point37Degrees()
	 */
	protected static final double ZENITH_4_POINT_37 = GEOMETRIC_ZENITH + 4.37;

	/**
	 * The zenith of 4.61&deg; below {@link #GEOMETRIC_ZENITH geometric zenith} (90&deg;). This calculation is used for
	 * calculating <em>tzais</em> (nightfall) according to some opinions. This calculation is based on the position of
	 * the sun {@link #getTzaisGeonim4Point37Degrees() 18 minutes} after sunset (3/4 of a 24 minute Mil) in Jerusalem on
	 * March 16, about 4 days before the equinox, the day that a solar hour is 60 minutes which calculates to 4.61&deg;
	 * below {@link #GEOMETRIC_ZENITH geometric zenith}
	 * 
	 * @see #getTzaisGeonim4Point61Degrees()
	 */
	protected static final double ZENITH_4_POINT_61 = GEOMETRIC_ZENITH + 4.61;

	protected static final double ZENITH_4_POINT_8 = GEOMETRIC_ZENITH + 4.8;

	/**
	 * The zenith of 3.65&deg; below {@link #GEOMETRIC_ZENITH geometric zenith} (90&deg;). This calculation is used for
	 * calculating <em>tzais</em> (nightfall) according to some opinions. This calculation is based on the position of
	 * the sun {@link #getTzaisGeonim3Point65Degrees() 13.5 minutes} after sunset (3/4 of an 18 minute Mil) in Jerusalem
	 * on March 16, about 4 days before the equinox, the day that a solar hour is 60 minutes which calculates to
	 * 3.65&deg; below {@link #GEOMETRIC_ZENITH geometric zenith}
	 * 
	 * @see #getTzaisGeonim3Point65Degrees()
	 */
	protected static final double ZENITH_3_POINT_65 = GEOMETRIC_ZENITH + 3.65;

	protected static final double ZENITH_3_POINT_676 = GEOMETRIC_ZENITH + 3.676;

	protected static final double ZENITH_5_POINT_88 = GEOMETRIC_ZENITH + 5.88;

	/**
<<<<<<< HEAD
	 * The zenith of 1.583&deg; below {@link #GEOMETRIC_ZENITH geometric zenith} (90&deg;). This calculation is used for
	 * calculating <em>netz amiti</em> (sunrise) and <em>shkiah amiti</em> (sunset) based on the opinion of the <em>Baal Hatanya</em>.
	 *
	 * @see #getSunriseBaalHatanya()
	 * @see #getSunsetBaalHatanya()
	 */
	protected static final double ZENITH_1_POINT_583 = GEOMETRIC_ZENITH + 1.583;

	/**
	 * The zenith of 16.9&deg; below geometric zenith (90&deg;). This calculation is used for determining <em>alos</em>
	 * (dawn) based on the opinion of the <em>Baal Hatanya</em>. It is based on the calculation that the time between dawn
	 * and <em>netz amiti</em> (sunrise) is 72 minutes, the time that is takes to walk 4 <em>mil</em> at 18 minutes
	 * a mil (<em>Rambam</em> and others). The sun's position at 72 minutes before {@link #getSunriseBaalHatanya
	 * <em>netz amiti</em> (sunrise)} in Jerusalem on the equinox is 16.9&deg; below {@link #GEOMETRIC_ZENITH geometric zenith}.
	 *
	 * @see #getAlosBaalHatanya()
	 */
	protected static final double ZENITH_16_POINT_9 = GEOMETRIC_ZENITH + 16.9;

	/**
	 * The zenith of 6&deg; below geometric zenith (90&deg;). This calculation is used for calculating <em>tzais</em>
	 * (nightfall) based on the opinion of the <em>Baal Hatanya</em. This calculation is based on the position of the sun 24
	 * minutes after {@link #getSunset sunset} in Jerusalem on March 16, about 4 days before the equinox, the day that a
	 * solar hour is 60 minutes, which is 6&deg; below {@link #GEOMETRIC_ZENITH geometric zenith}.
	 *
	 * @see #getTzaisBaalHatanya()
	 */
	protected static final double ZENITH_6_DEGREES = GEOMETRIC_ZENITH + 6;
=======
	 * The zenith of 6.45&deg; below {@link #GEOMETRIC_ZENITH geometric zenith} (90&deg;). This calculation is used for
	 * calculating <em>tzais</em> (nightfall) according to some opinions. This is based on the calculations of Rav
	 * Yechiel Michel Tukachinsky of the position of the sun no later than {@link #getTzaisGeonim6Point45Degrees() 31
	 * minutes} after sunset in Jerusalem, and at the height of the summer solstice, this zman is 28 minutes after
	 * <em>shkiah</em>. This computes to 6.45&deg; below {@link #GEOMETRIC_ZENITH geometric zenith}
	 * 
	 * @see #getTzaisGeonim6Point45Degrees()
	 */
	protected static final double ZENITH_6_POINT_45 = GEOMETRIC_ZENITH + 6.45;
>>>>>>> 3c68a5b2

	private double ateretTorahSunsetOffset = 40;

	public ComplexZmanimCalendar(GeoLocation location) {
		super(location);
	}

	/**
	 * Default constructor will set a default {@link GeoLocation#GeoLocation()}, a default
	 * {@link AstronomicalCalculator#getDefault() AstronomicalCalculator} and default the calendar to the current date.
	 * 
	 * @see AstronomicalCalendar#AstronomicalCalendar()
	 */
	public ComplexZmanimCalendar() {
		super();
	}

	/**
	 * Method to return a <em>shaah zmanis</em> (temporal hour) calculated using a 19.8&deg; dip. This calculation
	 * divides the day based on the opinion of the MGA that the day runs from dawn to dusk. Dawn for this calculation is
	 * when the sun is 19.8&deg; below the eastern geometric horizon before sunrise. Dusk for this is when the sun is
	 * 19.8&deg; below the western geometric horizon after sunset. This day is split into 12 equal parts with each part
	 * being a <em>shaah zmanis</em>.
	 * 
	 * @return the <code>long</code> millisecond length of a <em>shaah zmanis</em>. If the calculation can't be computed
	 *         such as northern and southern locations even south of the Arctic Circle and north of the Antarctic Circle
	 *         where the sun may not reach low enough below the horizon for this calculation, a {@link Long#MIN_VALUE}
	 *         will be returned. See detailed explanation on top of the {@link AstronomicalCalendar} documentation.
	 */
	public long getShaahZmanis19Point8Degrees() {
		return getTemporalHour(getAlos19Point8Degrees(), getTzais19Point8Degrees());
	}

	/**
	 * Method to return a <em>shaah zmanis</em> (temporal hour) calculated using a 18&deg; dip. This calculation divides
	 * the day based on the opinion of the MGA that the day runs from dawn to dusk. Dawn for this calculation is when
	 * the sun is 18&deg; below the eastern geometric horizon before sunrise. Dusk for this is when the sun is 18&deg;
	 * below the western geometric horizon after sunset. This day is split into 12 equal parts with each part being a
	 * <em>shaah zmanis</em>.
	 * 
	 * @return the <code>long</code> millisecond length of a <em>shaah zmanis</em>. If the calculation can't be computed
	 *         such as northern and southern locations even south of the Arctic Circle and north of the Antarctic Circle
	 *         where the sun may not reach low enough below the horizon for this calculation, a {@link Long#MIN_VALUE}
	 *         will be returned. See detailed explanation on top of the {@link AstronomicalCalendar} documentation.
	 */
	public long getShaahZmanis18Degrees() {
		return getTemporalHour(getAlos18Degrees(), getTzais18Degrees());
	}

	/**
	 * Method to return a <em>shaah zmanis</em> (temporal hour) calculated using a dip of 26&deg;. This calculation
	 * divides the day based on the opinion of the MGA that the day runs from dawn to dusk. Dawn for this calculation is
	 * when the sun is {@link #getAlos26Degrees() 26&deg;} below the eastern geometric horizon before sunrise. Dusk for
	 * this is when the sun is {@link #getTzais26Degrees() 26&deg;} below the western geometric horizon after sunset.
	 * This day is split into 12 equal parts with each part being a <em>shaah zmanis</em>.
	 * 
	 * @return the <code>long</code> millisecond length of a <em>shaah zmanis</em>. If the calculation can't be computed
	 *         such as northern and southern locations even south of the Arctic Circle and north of the Antarctic Circle
	 *         where the sun may not reach low enough below the horizon for this calculation, a {@link Long#MIN_VALUE}
	 *         will be returned. See detailed explanation on top of the {@link AstronomicalCalendar} documentation.
	 */
	public long getShaahZmanis26Degrees() {
		return getTemporalHour(getAlos26Degrees(), getTzais26Degrees());
	}

	/**
	 * Method to return a <em>shaah zmanis</em> (temporal hour) calculated using a dip of 16.1&deg;. This calculation
	 * divides the day based on the opinion that the day runs from dawn to dusk. Dawn for this calculation is when the
	 * sun is 16.1&deg; below the eastern geometric horizon before sunrise and dusk is when the sun is 16.1&deg; below
	 * the western geometric horizon after sunset. This day is split into 12 equal parts with each part being a
	 * <em>shaah zmanis</em>.
	 * 
	 * @return the <code>long</code> millisecond length of a <em>shaah zmanis</em>. If the calculation can't be computed
	 *         such as northern and southern locations even south of the Arctic Circle and north of the Antarctic Circle
	 *         where the sun may not reach low enough below the horizon for this calculation, a {@link Long#MIN_VALUE}
	 *         will be returned. See detailed explanation on top of the {@link AstronomicalCalendar} documentation.
	 * 
	 * @see #getAlos16Point1Degrees()
	 * @see #getTzais16Point1Degrees()
	 * @see #getSofZmanShmaMGA16Point1Degrees()
	 * @see #getSofZmanTfilaMGA16Point1Degrees()
	 * @see #getMinchaGedola16Point1Degrees()
	 * @see #getMinchaKetana16Point1Degrees()
	 * @see #getPlagHamincha16Point1Degrees()
	 */

	public long getShaahZmanis16Point1Degrees() {
		return getTemporalHour(getAlos16Point1Degrees(), getTzais16Point1Degrees());
	}

	/**
	 * Method to return a <em>shaah zmanis</em> (solar hour) according to the opinion of the MGA. This calculation
	 * divides the day based on the opinion of the <em>MGA</em> that the day runs from dawn to dusk. Dawn for this
	 * calculation is 60 minutes before sunrise and dusk is 60 minutes after sunset. This day is split into 12 equal
	 * parts with each part being a <em>shaah zmanis</em>. Alternate mothods of calculating a <em>shaah zmanis</em> are
	 * available in the subclass {@link ComplexZmanimCalendar}
	 * 
	 * @return the <code>long</code> millisecond length of a <em>shaah zmanis</em>. If the calculation can't be computed
	 *         such as in the Arctic Circle where there is at least one day a year where the sun does not rise, and one
	 *         where it does not set, a {@link Long#MIN_VALUE} will be returned. See detailed explanation on top of the
	 *         {@link AstronomicalCalendar} documentation.
	 */
	public long getShaahZmanis60Minutes() {
		return getTemporalHour(getAlos60(), getTzais60());
	}

	/**
	 * Method to return a <em>shaah zmanis</em> (solar hour) according to the opinion of the MGA. This calculation
	 * divides the day based on the opinion of the <em>MGA</em> that the day runs from dawn to dusk. Dawn for this
	 * calculation is 72 minutes before sunrise and dusk is 72 minutes after sunset. This day is split into 12 equal
	 * parts with each part being a <em>shaah zmanis</em>. Alternate mothods of calculating a <em>shaah zmanis</em> are
	 * available in the subclass {@link ComplexZmanimCalendar}
	 * 
	 * @return the <code>long</code> millisecond length of a <em>shaah zmanis</em>. If the calculation can't be computed
	 *         such as in the Arctic Circle where there is at least one day a year where the sun does not rise, and one
	 *         where it does not set, a {@link Long#MIN_VALUE} will be returned. See detailed explanation on top of the
	 *         {@link AstronomicalCalendar} documentation.
	 */
	public long getShaahZmanis72Minutes() {
		return getShaahZmanisMGA();
	}

	/**
	 * Method to return a <em>shaah zmanis</em> (temporal hour) according to the opinion of the MGA based on
	 * <em>alos</em> being {@link #getAlos72Zmanis() 72} minutes <em>zmaniyos</em> before {@link #getSunrise() sunrise}.
	 * This calculation divides the day based on the opinion of the <em>MGA</em> that the day runs from dawn to dusk.
	 * Dawn for this calculation is 72 minutes <em>zmaniyos</em> before sunrise and dusk is 72 minutes <em>zmaniyos</em>
	 * after sunset. This day is split into 12 equal parts with each part being a <em>shaah zmanis</em>. This is
	 * identical to 1/10th of the day from {@link #getSunrise() sunrise} to {@link #getSunset() sunset}.
	 * 
	 * @return the <code>long</code> millisecond length of a <em>shaah zmanis</em>. If the calculation can't be computed
	 *         such as in the Arctic Circle where there is at least one day a year where the sun does not rise, and one
	 *         where it does not set, a {@link Long#MIN_VALUE} will be returned. See detailed explanation on top of the
	 *         {@link AstronomicalCalendar} documentation.
	 * @see #getAlos72Zmanis()
	 * @see #getTzais72Zmanis()
	 */
	public long getShaahZmanis72MinutesZmanis() {
		return getTemporalHour(getAlos72Zmanis(), getTzais72Zmanis());
	}

	/**
	 * Method to return a <em>shaah zmanis</em> (temporal hour) calculated using a dip of 90 minutes. This calculation
	 * divides the day based on the opinion of the MGA that the day runs from dawn to dusk. Dawn for this calculation is
	 * 90 minutes before sunrise and dusk is 90 minutes after sunset. This day is split into 12 equal parts with each
	 * part being a <em>shaah zmanis</em>.
	 * 
	 * @return the <code>long</code> millisecond length of a <em>shaah zmanis</em>. If the calculation can't be computed
	 *         such as in the Arctic Circle where there is at least one day a year where the sun does not rise, and one
	 *         where it does not set, a {@link Long#MIN_VALUE} will be returned. See detailed explanation on top of the
	 *         {@link AstronomicalCalendar} documentation.
	 */
	public long getShaahZmanis90Minutes() {
		return getTemporalHour(getAlos90(), getTzais90());
	}

	/**
	 * Method to return a <em>shaah zmanis</em> (temporal hour) according to the opinion of the MGA based on
	 * <em>alos</em> being {@link #getAlos90Zmanis() 90} minutes <em>zmaniyos</em> before {@link #getSunrise() sunrise}.
	 * This calculation divides the day based on the opinion of the <em>MGA</em> that the day runs from dawn to dusk.
	 * Dawn for this calculation is 90 minutes <em>zmaniyos</em> before sunrise and dusk is 90 minutes <em>zmaniyos</em>
	 * after sunset. This day is split into 12 equal parts with each part being a <em>shaah zmanis</em>. This is
	 * identical to 1/8th of the day from {@link #getSunrise() sunrise} to {@link #getSunset() sunset}.
	 * 
	 * @return the <code>long</code> millisecond length of a <em>shaah zmanis</em>. If the calculation can't be computed
	 *         such as in the Arctic Circle where there is at least one day a year where the sun does not rise, and one
	 *         where it does not set, a {@link Long#MIN_VALUE} will be returned. See detailed explanation on top of the
	 *         {@link AstronomicalCalendar} documentation.
	 * @see #getAlos90Zmanis()
	 * @see #getTzais90Zmanis()
	 */
	public long getShaahZmanis90MinutesZmanis() {
		return getTemporalHour(getAlos90Zmanis(), getTzais90Zmanis());
	}

	/**
	 * Method to return a <em>shaah zmanis</em> (temporal hour) according to the opinion of the MGA based on
	 * <em>alos</em> being {@link #getAlos96Zmanis() 96} minutes <em>zmaniyos</em> before {@link #getSunrise() sunrise}.
	 * This calculation divides the day based on the opinion of the <em>MGA</em> that the day runs from dawn to dusk.
	 * Dawn for this calculation is 96 minutes <em>zmaniyos</em> before sunrise and dusk is 96 minutes <em>zmaniyos</em>
	 * after sunset. This day is split into 12 equal parts with each part being a <em>shaah zmanis</em>. This is
	 * identical to 1/7.5th of the day from {@link #getSunrise() sunrise} to {@link #getSunset() sunset}.
	 * 
	 * @return the <code>long</code> millisecond length of a <em>shaah zmanis</em>. If the calculation can't be computed
	 *         such as in the Arctic Circle where there is at least one day a year where the sun does not rise, and one
	 *         where it does not set, a {@link Long#MIN_VALUE} will be returned. See detailed explanation on top of the
	 *         {@link AstronomicalCalendar} documentation.
	 * @see #getAlos96Zmanis()
	 * @see #getTzais96Zmanis()
	 */
	public long getShaahZmanis96MinutesZmanis() {
		return getTemporalHour(getAlos96Zmanis(), getTzais96Zmanis());
	}

	/**
	 * Method to return a <em>shaah zmanis</em> (temporal hour) according to the opinion of the
	 * <em>Chacham Yosef Harari-Raful</em> of <em>Yeshivat Ateret Torah</em> calculated with <em>alos</em> being 1/10th
	 * of sunrise to sunset day, or {@link #getAlos72Zmanis() 72} minutes <em>zmaniyos</em> of such a day before
	 * {@link #getSunrise() sunrise}, and <em>tzais</em> is usually calculated as {@link #getTzaisAteretTorah() 40
	 * minutes} (configurable to any offset via {@link #setAteretTorahSunsetOffset(double)}) after {@link #getSunset()
	 * sunset}. This day is split into 12 equal parts with each part being a <em>shaah zmanis</em>. Note that with this
	 * system, <em>chatzos</em> (mid-day) will not be the point that the sun is {@link #getSunTransit() halfway across
	 * the sky}.
	 * 
	 * @return the <code>long</code> millisecond length of a <em>shaah zmanis</em>. If the calculation can't be computed
	 *         such as in the Arctic Circle where there is at least one day a year where the sun does not rise, and one
	 *         where it does not set, a {@link Long#MIN_VALUE} will be returned. See detailed explanation on top of the
	 *         {@link AstronomicalCalendar} documentation.
	 * @see #getAlos72Zmanis()
	 * @see #getTzaisAteretTorah()
	 * @see #getAteretTorahSunsetOffset()
	 * @see #setAteretTorahSunsetOffset(double)
	 */
	public long getShaahZmanisAteretTorah() {
		return getTemporalHour(getAlos72Zmanis(), getTzaisAteretTorah());
	}

	/**
	 * Method to return a <em>shaah zmanis</em> (temporal hour) calculated using a dip of 96 minutes. This calculation
	 * divides the day based on the opinion of the MGA that the day runs from dawn to dusk. Dawn for this calculation is
	 * 96 minutes before sunrise and dusk is 96 minutes after sunset. This day is split into 12 equal parts with each
	 * part being a <em>shaah zmanis</em>.
	 * 
	 * @return the <code>long</code> millisecond length of a <em>shaah zmanis</em>. If the calculation can't be computed
	 *         such as in the Arctic Circle where there is at least one day a year where the sun does not rise, and one
	 *         where it does not set, a {@link Long#MIN_VALUE} will be returned. See detailed explanation on top of the
	 *         {@link AstronomicalCalendar} documentation.
	 */
	public long getShaahZmanis96Minutes() {
		return getTemporalHour(getAlos96(), getTzais96());
	}

	/**
	 * Method to return a <em>shaah zmanis</em> (temporal hour) calculated using a dip of 120 minutes. This calculation
	 * divides the day based on the opinion of the MGA that the day runs from dawn to dusk. Dawn for this calculation is
	 * 120 minutes before sunrise and dusk is 120 minutes after sunset. This day is split into 12 equal parts with each
	 * part being a <em>shaah zmanis</em>.
	 * 
	 * @return the <code>long</code> millisecond length of a <em>shaah zmanis</em>. If the calculation can't be computed
	 *         such as in the Arctic Circle where there is at least one day a year where the sun does not rise, and one
	 *         where it does not set, a {@link Long#MIN_VALUE} will be returned. See detailed explanation on top of the
	 *         {@link AstronomicalCalendar} documentation.
	 */
	public long getShaahZmanis120Minutes() {
		return getTemporalHour(getAlos120(), getTzais120());
	}

	/**
	 * Method to return a <em>shaah zmanis</em> (temporal hour) according to the opinion of the MGA based on
	 * <em>alos</em> being {@link #getAlos120Zmanis() 120} minutes <em>zmaniyos</em> before {@link #getSunrise()
	 * sunrise}. This calculation divides the day based on the opinion of the <em>MGA</em> that the day runs from dawn
	 * to dusk. Dawn for this calculation is 120 minutes <em>zmaniyos</em> before sunrise and dusk is 120 minutes
	 * <em>zmaniyos</em> after sunset. This day is split into 12 equal parts with each part being a
	 * <em>shaah zmanis</em>. This is identical to 1/6th of the day from {@link #getSunrise() sunrise} to
	 * {@link #getSunset() sunset}.
	 * 
	 * @return the <code>long</code> millisecond length of a <em>shaah zmanis</em>. If the calculation can't be computed
	 *         such as in the Arctic Circle where there is at least one day a year where the sun does not rise, and one
	 *         where it does not set, a {@link Long#MIN_VALUE} will be returned. See detailed explanation on top of the
	 *         {@link AstronomicalCalendar} documentation.
	 * @see #getAlos120Zmanis()
	 * @see #getTzais120Zmanis()
	 */
	public long getShaahZmanis120MinutesZmanis() {
		return getTemporalHour(getAlos120Zmanis(), getTzais120Zmanis());
	}

	/**
	 * This method returns the time of <em>plag hamincha</em> based on sunrise being 120 minutes <em>zmaniyos</em>(
	 * <em>GRA</em> and the <em>Baal Hatanya</em>) or 1/6th of the day before sea level sunrise. This is calculated as
	 * 10.75 hours after {@link #getAlos120Zmanis() dawn}. The formula used is
	 * 10.75 * {@link #getShaahZmanis120MinutesZmanis()} after {@link #getAlos120Zmanis() dawn}.
	 * 
	 * @return the <code>Date</code> of the time of <em>plag hamincha</em>. If the calculation can't be computed such as
	 *         in the Arctic Circle where there is at least one day a year where the sun does not rise, and one where it
	 *         does not set, a null will be returned. See detailed explanation on top of the
	 *         {@link AstronomicalCalendar} documentation.
	 * 
	 * @see #getShaahZmanis120MinutesZmanis()
	 */
	public Date getPlagHamincha120MinutesZmanis() {
		return getPlagHamincha(getAlos120Zmanis(), getTzais120Zmanis());
	}

	/**
	 * This method returns the time of <em>plag hamincha</em> according to the <em>Magen Avraham</em> with the day
	 * starting 120 minutes before sunrise and ending 120 minutes after sunset. This is calculated as 10.75 hours after
	 * {@link #getAlos120() dawn 120 minutes}. The formula used is
	 * 10.75 {@link #getShaahZmanis120Minutes()} after {@link #getAlos120()}.
	 * 
	 * @return the <code>Date</code> of the time of <em>plag hamincha</em>. If the calculation can't be computed such as
	 *         in the Arctic Circle where there is at least one day a year where the sun does not rise, and one where it
	 *         does not set, a null will be returned. See detailed explanation on top of the
	 *         {@link AstronomicalCalendar} documentation.
	 * 
	 * @see #getShaahZmanis120Minutes()
	 */
	public Date getPlagHamincha120Minutes() {
		return getPlagHamincha(getAlos120(), getTzais120());
	}

	/**
	 * Method to return <em>alos</em> (dawn) calculated as 60 minutes before {@link #getSeaLevelSunrise() sea level
	 * sunrise}. This is the time to walk the distance of 4 <em>Mil</em> at 15 minutes a <em>Mil</em> (the opinion of
	 * the Chavas Yair. See the Divray Malkiel). Time based offset calculations for <em>alos</em> are based on the
	 * opinion of most <em>Rishonim</em> who stated that the time of the <em>Neshef</em> (time between dawn and sunrise)
	 * does not vary by the time of year or location but purely depends on the time it takes to walk the distance of 4
	 * <em>Mil</em>.
	 * 
	 * @return the <code>Date</code> representing the time. If the calculation can't be computed such as in the Arctic
	 *         Circle where there is at least one day a year where the sun does not rise, and one where it does not set,
	 *         a null will be returned. See detailed explanation on top of the {@link AstronomicalCalendar}
	 *         documentation.
	 */
	public Date getAlos60() {
		return getTimeOffset(getSeaLevelSunrise(), -60 * MINUTE_MILLIS);
	}

	/**
	 * Method to return <em>alos</em> (dawn) calculated using 72 minutes <em>zmaniyos</em>( <em>GRA</em> and the
	 * <em>Baal Hatanya</em>) or 1/10th of the day before sea level sunrise. This is based on an 18 minute <em>Mil</em>
	 * so the time for 4 <em>Mil</em> is 72 minutes which is 1/10th of a day (12 * 60 = 720) based on the day starting
	 * at {@link #getSeaLevelSunrise() sea level sunrise} and ending at {@link #getSeaLevelSunset() sea level sunset}.
	 * The actual alculation is {@link #getSeaLevelSunrise()}- ( {@link #getShaahZmanisGra()} * 1.2). This calculation
	 * is used in the calendars published by <em>Hisachdus Harabanim D'Artzos Habris Ve'Canada</em>
	 * 
	 * @return the <code>Date</code> representing the time. If the calculation can't be computed such as in the Arctic
	 *         Circle where there is at least one day a year where the sun does not rise, and one where it does not set,
	 *         a null will be returned. See detailed explanation on top of the {@link AstronomicalCalendar}
	 *         documentation.
	 * @see #getShaahZmanisGra()
	 */
	public Date getAlos72Zmanis() {
		long shaahZmanis = getShaahZmanisGra();
		if (shaahZmanis == Long.MIN_VALUE) {
			return null;
		}
		return getTimeOffset(getSeaLevelSunrise(), (long) (shaahZmanis * -1.2));
	}

	/**
	 * Method to return <em>alos</em> (dawn) calculated using 96 minutes before {@link #getSeaLevelSunrise() sea level
	 * sunrise} based on the time to walk the distance of 4 <em>Mil</em> at 24 minutes a <em>Mil</em>. Time based offset
	 * calculations for <em>alos</em> are based on the opinion of most <em>Rishonim</em> who stated that the time of the
	 * <em>Neshef</em> (time between dawn and sunrise) does not vary by the time of year or location but purely depends
	 * on the time it takes to walk the distance of 4 <em>Mil</em>.
	 * 
	 * @return the <code>Date</code> representing the time. If the calculation can't be computed such as in the Arctic
	 *         Circle where there is at least one day a year where the sun does not rise, and one where it does not set,
	 *         a null will be returned. See detailed explanation on top of the {@link AstronomicalCalendar}
	 *         documentation.
	 */
	public Date getAlos96() {
		return getTimeOffset(getSeaLevelSunrise(), -96 * MINUTE_MILLIS);
	}

	/**
	 * Method to return <em>alos</em> (dawn) calculated using 90 minutes <em>zmaniyos</em>( <em>GRA</em> and the
	 * <em>Baal Hatanya</em>) or 1/8th of the day before sea level sunrise. This is based on a 22.5 minute <em>Mil</em>
	 * so the time for 4 <em>Mil</em> is 90 minutes which is 1/8th of a day (12 * 60) / 8 = 90 based on the day starting
	 * at {@link #getSunrise() sunrise} and ending at {@link #getSunset() sunset}. The actual calculation is
	 * {@link #getSunrise()} - ( {@link #getShaahZmanisGra()} * 1.5).
	 * 
	 * @return the <code>Date</code> representing the time. If the calculation can't be computed such as in the Arctic
	 *         Circle where there is at least one day a year where the sun does not rise, and one where it does not set,
	 *         a null will be returned. See detailed explanation on top of the {@link AstronomicalCalendar}
	 *         documentation.
	 * @see #getShaahZmanisGra()
	 */
	public Date getAlos90Zmanis() {
		long shaahZmanis = getShaahZmanisGra();
		if (shaahZmanis == Long.MIN_VALUE) {
			return null;
		}
		return getTimeOffset(getSeaLevelSunrise(), (long) (shaahZmanis * -1.5));
	}

	/**
	 * Method to return <em>alos</em> (dawn) calculated using 96 minutes <em>zmaniyos</em>( <em>GRA</em> and the
	 * <em>Baal Hatanya</em>) or 1/8th of the day before sea level sunrise. This is based on a 24 minute <em>Mil</em> so
	 * the time for 4 <em>Mil</em> is 96 minutes which is 1/7.5th of a day (12 * 60) / 7.5 = 96 based on the day
	 * starting at {@link #getSunrise() sunrise} and ending at {@link #getSunset() sunset}. The actual calculation is
	 * {@link #getSunrise()} - ( {@link #getShaahZmanisGra()} * 1.6).
	 * 
	 * @return the <code>Date</code> representing the time. If the calculation can't be computed such as in the Arctic
	 *         Circle where there is at least one day a year where the sun does not rise, and one where it does not set,
	 *         a null will be returned. See detailed explanation on top of the {@link AstronomicalCalendar}
	 *         documentation.
	 * @see #getShaahZmanisGra()
	 */
	public Date getAlos96Zmanis() {
		long shaahZmanis = getShaahZmanisGra();
		if (shaahZmanis == Long.MIN_VALUE) {
			return null;
		}
		return getTimeOffset(getSeaLevelSunrise(), (long) (shaahZmanis * -1.6));
	}

	/**
	 * Method to return <em>alos</em> (dawn) calculated using 90 minutes before {@link #getSeaLevelSunrise() sea level
	 * sunrise} based on the time to walk the distance of 4 <em>Mil</em> at 22.5 minutes a <em>Mil</em>. Time based
	 * offset calculations for <em>alos</em> are based on the opinion of most <em>Rishonim</em> who stated that the time
	 * of the <em>Neshef</em> (time between dawn and sunrise) does not vary by the time of year or location but purely
	 * depends on the time it takes to walk the distance of 4 <em>Mil</em>.
	 * 
	 * @return the <code>Date</code> representing the time. If the calculation can't be computed such as in the Arctic
	 *         Circle where there is at least one day a year where the sun does not rise, and one where it does not set,
	 *         a null will be returned. See detailed explanation on top of the {@link AstronomicalCalendar}
	 *         documentation.
	 */
	public Date getAlos90() {
		return getTimeOffset(getSeaLevelSunrise(), -90 * MINUTE_MILLIS);
	}

	/**
	 * Method to return <em>alos</em> (dawn) calculated using 120 minutes before {@link #getSeaLevelSunrise() sea level
	 * sunrise} (no adjustment for elevation is made) based on the time to walk the distance of 5 <em>Mil</em>(
	 * <em>Ula</em>) at 24 minutes a <em>Mil</em>. Time based offset calculations for <em>alos</em> are based on the
	 * opinion of most <em>Rishonim</em> who stated that the time of the <em>Neshef</em> (time between dawn and sunrise)
	 * does not vary by the time of year or location but purely depends on the time it takes to walk the distance of 5
	 * <em>Mil</em>(<em>Ula</em>).
	 * 
	 * @return the <code>Date</code> representing the time. If the calculation can't be computed such as in the Arctic
	 *         Circle where there is at least one day a year where the sun does not rise, and one where it does not set,
	 *         a null will be returned. See detailed explanation on top of the {@link AstronomicalCalendar}
	 *         documentation.
	 */
	public Date getAlos120() {
		return getTimeOffset(getSeaLevelSunrise(), -120 * MINUTE_MILLIS);
	}

	/**
	 * Method to return <em>alos</em> (dawn) calculated using 120 minutes <em>zmaniyos</em>( <em>GRA</em> and the
	 * <em>Baal Hatanya</em>) or 1/6th of the day before sea level sunrise. This is based on a 24 minute <em>Mil</em> so
	 * the time for 5 <em>Mil</em> is 120 minutes which is 1/6th of a day (12 * 60) / 6 = 120 based on the day starting
	 * at {@link #getSunrise() sunrise} and ending at {@link #getSunset() sunset}. The actual calculation is
	 * {@link #getSunrise()} - ( {@link #getShaahZmanisGra()} * 2).
	 * 
	 * @return the <code>Date</code> representing the time. If the calculation can't be computed such as in the Arctic
	 *         Circle where there is at least one day a year where the sun does not rise, and one where it does not set,
	 *         a null will be returned. See detailed explanation on top of the {@link AstronomicalCalendar}
	 *         documentation.
	 * @see #getShaahZmanisGra()
	 */
	public Date getAlos120Zmanis() {
		long shaahZmanis = getShaahZmanisGra();
		if (shaahZmanis == Long.MIN_VALUE) {
			return null;
		}
		return getTimeOffset(getSeaLevelSunrise(), shaahZmanis * -2);
	}

	/**
	 * A method to return <em>alos</em> (dawn) calculated when the sun is {@link #ZENITH_26_DEGREES 26&deg;} below the
	 * eastern geometric horizon before sunrise. This calculation is based on the same calculation of
	 * {@link #getAlos120() 120 minutes} but uses a degree based calculation instead of 120 exact minutes. This
	 * calculation is based on the position of the sun 120 minutes before sunrise in Jerusalem during the equinox which
	 * calculates to 26&deg; below {@link #GEOMETRIC_ZENITH geometric zenith}.
	 * 
	 * @return the <code>Date</code> representing <em>alos</em>. If the calculation can't be computed such as northern
	 *         and southern locations even south of the Arctic Circle and north of the Antarctic Circle where the sun
	 *         may not reach low enough below the horizon for this calculation, a null will be returned. See detailed
	 *         explanation on top of the {@link AstronomicalCalendar} documentation.
	 * @see #ZENITH_26_DEGREES
	 * @see #getAlos120()
	 * @see #getTzais120()
	 */
	public Date getAlos26Degrees() {
		return getSunriseOffsetByDegrees(ZENITH_26_DEGREES);
	}

	/**
	 * A method to return <em>alos</em> (dawn) calculated when the sun is {@link #ASTRONOMICAL_ZENITH 18&deg;} below the
	 * eastern geometric horizon before sunrise.
	 * 
	 * @return the <code>Date</code> representing <em>alos</em>. If the calculation can't be computed such as northern
	 *         and southern locations even south of the Arctic Circle and north of the Antarctic Circle where the sun
	 *         may not reach low enough below the horizon for this calculation, a null will be returned. See detailed
	 *         explanation on top of the {@link AstronomicalCalendar} documentation.
	 * @see #ASTRONOMICAL_ZENITH
	 */
	public Date getAlos18Degrees() {
		return getSunriseOffsetByDegrees(ASTRONOMICAL_ZENITH);
	}

	/**
	 * Method to return <em>alos</em> (dawn) calculated when the sun is {@link #ZENITH_19_POINT_8 19.8&deg;} below the
	 * eastern geometric horizon before sunrise. This calculation is based on the same calculation of
	 * {@link #getAlos90() 90 minutes} but uses a degree based calculation instead of 90 exact minutes. This calculation
	 * is based on the position of the sun 90 minutes before sunrise in Jerusalem during the equinox which calculates to
	 * 19.8&deg; below {@link #GEOMETRIC_ZENITH geometric zenith}
	 * 
	 * @return the <code>Date</code> representing <em>alos</em>. If the calculation can't be computed such as northern
	 *         and southern locations even south of the Arctic Circle and north of the Antarctic Circle where the sun
	 *         may not reach low enough below the horizon for this calculation, a null will be returned. See detailed
	 *         explanation on top of the {@link AstronomicalCalendar} documentation.
	 * @see #ZENITH_19_POINT_8
	 * @see #getAlos90()
	 */
	public Date getAlos19Point8Degrees() {
		return getSunriseOffsetByDegrees(ZENITH_19_POINT_8);
	}

	/**
	 * Method to return <em>alos</em> (dawn) calculated when the sun is {@link #ZENITH_16_POINT_1 16.1&deg;} below the
	 * eastern geometric horizon before sunrise. This calculation is based on the same calculation of
	 * {@link #getAlos72() 72 minutes} but uses a degree based calculation instead of 72 exact minutes. This calculation
	 * is based on the position of the sun 72 minutes before sunrise in Jerusalem during the equinox which calculates to
	 * 16.1&deg; below {@link #GEOMETRIC_ZENITH geometric zenith}.
	 * 
	 * @return the <code>Date</code> representing <em>alos</em>. If the calculation can't be computed such as northern
	 *         and southern locations even south of the Arctic Circle and north of the Antarctic Circle where the sun
	 *         may not reach low enough below the horizon for this calculation, a null will be returned. See detailed
	 *         explanation on top of the {@link AstronomicalCalendar} documentation.
	 * @see #ZENITH_16_POINT_1
	 * @see #getAlos72()
	 */
	public Date getAlos16Point1Degrees() {
		return getSunriseOffsetByDegrees(ZENITH_16_POINT_1);
	}

	/**
	 * This method returns <em>misheyakir</em> based on the position of the sun when it is {@link #ZENITH_11_DEGREES
	 * 11.5&deg;} below {@link #GEOMETRIC_ZENITH geometric zenith} (90&deg;). This calculation is used for calculating
	 * <em>misheyakir</em> according to some opinions. This calculation is based on the position of the sun 52 minutes
	 * before {@link #getSunrise sunrise} in Jerusalem during the equinox which calculates to 11.5&deg; below
	 * {@link #GEOMETRIC_ZENITH geometric zenith}
	 * 
	 * @return the <code>Date</code> of <em>misheyakir</em>. If the calculation can't be computed such as northern and
	 *         southern locations even south of the Arctic Circle and north of the Antarctic Circle where the sun may
	 *         not reach low enough below the horizon for this calculation, a null will be returned. See detailed
	 *         explanation on top of the {@link AstronomicalCalendar} documentation.
	 * @see #ZENITH_11_POINT_5
	 */
	public Date getMisheyakir11Point5Degrees() {
		return getSunriseOffsetByDegrees(ZENITH_11_POINT_5);
	}

	/**
	 * This method returns <em>misheyakir</em> based on the position of the sun when it is {@link #ZENITH_11_DEGREES
	 * 11&deg;} below {@link #GEOMETRIC_ZENITH geometric zenith} (90&deg;). This calculation is used for calculating
	 * <em>misheyakir</em> according to some opinions. This calculation is based on the position of the sun 48 minutes
	 * before {@link #getSunrise sunrise} in Jerusalem during the equinox which calculates to 11&deg; below
	 * {@link #GEOMETRIC_ZENITH geometric zenith}
	 * 
	 * @return If the calculation can't be computed such as northern and southern locations even south of the Arctic
	 *         Circle and north of the Antarctic Circle where the sun may not reach low enough below the horizon for
	 *         this calculation, a null will be returned. See detailed explanation on top of the
	 *         {@link AstronomicalCalendar} documentation.
	 * @see #ZENITH_11_DEGREES
	 */
	public Date getMisheyakir11Degrees() {
		return getSunriseOffsetByDegrees(ZENITH_11_DEGREES);
	}

	/**
	 * This method returns <em>misheyakir</em> based on the position of the sun when it is {@link #ZENITH_10_POINT_2
	 * 10.2&deg;} below {@link #GEOMETRIC_ZENITH geometric zenith} (90&deg;). This calculation is used for calculating
	 * <em>misheyakir</em> according to some opinions. This calculation is based on the position of the sun 45 minutes
	 * before {@link #getSunrise sunrise} in Jerusalem during the equinox which calculates to 10.2&deg; below
	 * {@link #GEOMETRIC_ZENITH geometric zenith}
	 * 
	 * @return the <code>Date</code> of the latest <em>misheyakir</em>. If the calculation can't be computed such as
	 *         northern and southern locations even south of the Arctic Circle and north of the Antarctic Circle where
	 *         the sun may not reach low enough below the horizon for this calculation, a null will be returned. See
	 *         detailed explanation on top of the {@link AstronomicalCalendar} documentation.
	 * @see #ZENITH_10_POINT_2
	 */
	public Date getMisheyakir10Point2Degrees() {
		return getSunriseOffsetByDegrees(ZENITH_10_POINT_2);
	}

	/**
	 * This method returns the latest <em>zman krias shema</em> (time to recite Shema in the morning) according to the
	 * opinion of the <em>MGA</em> based on <em>alos</em> being {@link #getAlos19Point8Degrees() 19.8&deg;} before
	 * {@link #getSunrise() sunrise}. This time is 3 <em>{@link #getShaahZmanis19Point8Degrees() shaos zmaniyos}</em>
	 * (solar hours) after {@link #getAlos19Point8Degrees() dawn} based on the opinion of the <em>MGA</em> that the day
	 * is calculated from dawn to nightfall with both being 19.8&deg; below sunrise or sunset. This returns the time of
	 * 3 * {@link #getShaahZmanis19Point8Degrees()} after {@link #getAlos19Point8Degrees() dawn}.
	 * 
	 * @return the <code>Date</code> of the latest <em>zman krias shema</em>. If the calculation can't be computed such
	 *         as northern and southern locations even south of the Arctic Circle and north of the Antarctic Circle
	 *         where the sun may not reach low enough below the horizon for this calculation, a null will be returned.
	 *         See detailed explanation on top of the {@link AstronomicalCalendar} documentation.
	 * @see #getShaahZmanis19Point8Degrees()
	 * @see #getAlos19Point8Degrees()
	 */
	public Date getSofZmanShmaMGA19Point8Degrees() {
		return getSofZmanShma(getAlos19Point8Degrees(), getTzais19Point8Degrees());
	}

	/**
	 * This method returns the latest <em>zman krias shema</em> (time to recite Shema in the morning) according to the
	 * opinion of the <em>MGA</em> based on <em>alos</em> being {@link #getAlos16Point1Degrees() 16.1&deg;} before
	 * {@link #getSunrise() sunrise}. This time is 3 <em>{@link #getShaahZmanis16Point1Degrees() shaos zmaniyos}</em>
	 * (solar hours) after {@link #getAlos16Point1Degrees() dawn} based on the opinion of the <em>MGA</em> that the day
	 * is calculated from dawn to nightfall with both being 16.1&deg; below sunrise or sunset. This returns the time of
	 * 3 * {@link #getShaahZmanis16Point1Degrees()} after {@link #getAlos16Point1Degrees() dawn}.
	 * 
	 * @return the <code>Date</code> of the latest <em>zman krias shema</em>. If the calculation can't be computed such
	 *         as northern and southern locations even south of the Arctic Circle and north of the Antarctic Circle
	 *         where the sun may not reach low enough below the horizon for this calculation, a null will be returned.
	 *         See detailed explanation on top of the {@link AstronomicalCalendar} documentation.
	 * @see #getShaahZmanis16Point1Degrees()
	 * @see #getAlos16Point1Degrees()
	 */
	public Date getSofZmanShmaMGA16Point1Degrees() {
		return getSofZmanShma(getAlos16Point1Degrees(), getTzais16Point1Degrees());
	}

	/**
	 * This method returns the latest <em>zman krias shema</em> (time to recite Shema in the morning) according to the
	 * opinion of the <em>MGA</em> based on <em>alos</em> being {@link #getAlos18Degrees() 18&deg;} before
	 * {@link #getSunrise() sunrise}. This time is 3 <em>{@link #getShaahZmanis18Degrees() shaos zmaniyos}</em> (solar
	 * hours) after {@link #getAlos18Degrees() dawn} based on the opinion of the <em>MGA</em> that the day is calculated
	 * from dawn to nightfall with both being 18&deg; below sunrise or sunset. This returns the time of 3 *
	 * {@link #getShaahZmanis18Degrees()} after {@link #getAlos18Degrees() dawn}.
	 * 
	 * @return the <code>Date</code> of the latest <em>zman krias shema</em>. If the calculation can't be computed such
	 *         as northern and southern locations even south of the Arctic Circle and north of the Antarctic Circle
	 *         where the sun may not reach low enough below the horizon for this calculation, a null will be returned.
	 *         See detailed explanation on top of the {@link AstronomicalCalendar} documentation.
	 * @see #getShaahZmanis18Degrees()
	 * @see #getAlos18Degrees()
	 */
	public Date getSofZmanShmaMGA18Degrees() {
		return getSofZmanShma(getAlos18Degrees(), getTzais18Degrees());
	}

	/**
	 * This method returns the latest <em>zman krias shema</em> (time to recite Shema in the morning) according to the
	 * opinion of the <em>MGA</em> based on <em>alos</em> being {@link #getAlos72() 72} minutes before
	 * {@link #getSunrise() sunrise}. This time is 3 <em>{@link #getShaahZmanis72Minutes() shaos zmaniyos}</em> (solar
	 * hours) after {@link #getAlos72() dawn} based on the opinion of the <em>MGA</em> that the day is calculated from a
	 * {@link #getAlos72() dawn} of 72 minutes before sunrise to {@link #getTzais72() nightfall} of 72 minutes after
	 * sunset. This returns the time of 3 * {@link #getShaahZmanis72Minutes()} after {@link #getAlos72() dawn}. This
	 * class returns an identical time to {@link #getSofZmanShmaMGA()} and is repeated here for clarity.
	 * 
	 * @return the <code>Date</code> of the latest <em>zman krias shema</em>. If the calculation can't be computed such
	 *         as in the Arctic Circle where there is at least one day a year where the sun does not rise, and one where
	 *         it does not set, a null will be returned. See detailed explanation on top of the
	 *         {@link AstronomicalCalendar} documentation.
	 * @see #getShaahZmanis72Minutes()
	 * @see #getAlos72()
	 * @see #getSofZmanShmaMGA()
	 */
	public Date getSofZmanShmaMGA72Minutes() {
		return getSofZmanShmaMGA();
	}

	/**
	 * This method returns the latest <em>zman krias shema</em> (time to recite Shema in the morning) according to the
	 * opinion of the <em>MGA</em> based on <em>alos</em> being {@link #getAlos72Zmanis() 72} minutes <em>zmaniyos</em>
	 * , or 1/10th of the day before {@link #getSunrise() sunrise}. This time is 3
	 * <em>{@link #getShaahZmanis90MinutesZmanis() shaos zmaniyos}</em> (solar hours) after {@link #getAlos72Zmanis()
	 * dawn} based on the opinion of the <em>MGA</em> that the day is calculated from a {@link #getAlos72Zmanis() dawn}
	 * of 72 minutes <em>zmaniyos</em>, or 1/10th of the day before {@link #getSeaLevelSunrise() sea level sunrise} to
	 * {@link #getTzais72Zmanis() nightfall} of 72 minutes <em>zmaniyos</em> after {@link #getSeaLevelSunset() sea level
	 * sunset}. This returns the time of 3 * {@link #getShaahZmanis72MinutesZmanis()} after {@link #getAlos72Zmanis()
	 * dawn}.
	 * 
	 * @return the <code>Date</code> of the latest <em>zman krias shema</em>. If the calculation can't be computed such
	 *         as in the Arctic Circle where there is at least one day a year where the sun does not rise, and one where
	 *         it does not set, a null will be returned. See detailed explanation on top of the
	 *         {@link AstronomicalCalendar} documentation.
	 * @see #getShaahZmanis72MinutesZmanis()
	 * @see #getAlos72Zmanis()
	 */
	public Date getSofZmanShmaMGA72MinutesZmanis() {
		return getSofZmanShma(getAlos72Zmanis(), getTzais72Zmanis());
	}

	/**
	 * This method returns the latest <em>zman krias shema</em> (time to recite Shema in the morning) according to the
	 * opinion of the <em>MGA</em> based on <em>alos</em> being {@link #getAlos90() 90} minutes before
	 * {@link #getSunrise() sunrise}. This time is 3 <em>{@link #getShaahZmanis90Minutes() shaos zmaniyos}</em> (solar
	 * hours) after {@link #getAlos90() dawn} based on the opinion of the <em>MGA</em> that the day is calculated from a
	 * {@link #getAlos90() dawn} of 90 minutes before sunrise to {@link #getTzais90() nightfall} of 90 minutes after
	 * sunset. This returns the time of 3 * {@link #getShaahZmanis90Minutes()} after {@link #getAlos90() dawn}.
	 * 
	 * @return the <code>Date</code> of the latest <em>zman krias shema</em>. If the calculation can't be computed such
	 *         as in the Arctic Circle where there is at least one day a year where the sun does not rise, and one where
	 *         it does not set, a null will be returned. See detailed explanation on top of the
	 *         {@link AstronomicalCalendar} documentation.
	 * @see #getShaahZmanis90Minutes()
	 * @see #getAlos90()
	 */
	public Date getSofZmanShmaMGA90Minutes() {
		return getSofZmanShma(getAlos90(), getTzais90());
	}

	/**
	 * This method returns the latest <em>zman krias shema</em> (time to recite Shema in the morning) according to the
	 * opinion of the <em>MGA</em> based on <em>alos</em> being {@link #getAlos90Zmanis() 90} minutes <em>zmaniyos</em>
	 * before {@link #getSunrise() sunrise}. This time is 3
	 * <em>{@link #getShaahZmanis90MinutesZmanis() shaos zmaniyos}</em> (solar hours) after {@link #getAlos90Zmanis()
	 * dawn} based on the opinion of the <em>MGA</em> that the day is calculated from a {@link #getAlos90Zmanis() dawn}
	 * of 90 minutes <em>zmaniyos</em> before sunrise to {@link #getTzais90Zmanis() nightfall} of 90 minutes
	 * <em>zmaniyos</em> after sunset. This returns the time of 3 * {@link #getShaahZmanis90MinutesZmanis()} after
	 * {@link #getAlos90Zmanis() dawn}.
	 * 
	 * @return the <code>Date</code> of the latest <em>zman krias shema</em>. If the calculation can't be computed such
	 *         as in the Arctic Circle where there is at least one day a year where the sun does not rise, and one where
	 *         it does not set, a null will be returned. See detailed explanation on top of the
	 *         {@link AstronomicalCalendar} documentation.
	 * @see #getShaahZmanis90MinutesZmanis()
	 * @see #getAlos90Zmanis()
	 */
	public Date getSofZmanShmaMGA90MinutesZmanis() {
		return getSofZmanShma(getAlos90Zmanis(), getTzais90Zmanis());
	}

	/**
	 * This method returns the latest <em>zman krias shema</em> (time to recite Shema in the morning) according to the
	 * opinion of the <em>MGA</em> based on <em>alos</em> being {@link #getAlos96() 96} minutes before
	 * {@link #getSunrise() sunrise}. This time is 3 <em>{@link #getShaahZmanis96Minutes() shaos zmaniyos}</em> (solar
	 * hours) after {@link #getAlos96() dawn} based on the opinion of the <em>MGA</em> that the day is calculated from a
	 * {@link #getAlos96() dawn} of 96 minutes before sunrise to {@link #getTzais96() nightfall} of 96 minutes after
	 * sunset. This returns the time of 3 * {@link #getShaahZmanis96Minutes()} after {@link #getAlos96() dawn}.
	 * 
	 * @return the <code>Date</code> of the latest <em>zman krias shema</em>. If the calculation can't be computed such
	 *         as in the Arctic Circle where there is at least one day a year where the sun does not rise, and one where
	 *         it does not set, a null will be returned. See detailed explanation on top of the
	 *         {@link AstronomicalCalendar} documentation.
	 * @see #getShaahZmanis96Minutes()
	 * @see #getAlos96()
	 */
	public Date getSofZmanShmaMGA96Minutes() {
		return getSofZmanShma(getAlos96(), getTzais96());
	}

	/**
	 * This method returns the latest <em>zman krias shema</em> (time to recite Shema in the morning) according to the
	 * opinion of the <em>MGA</em> based on <em>alos</em> being {@link #getAlos90Zmanis() 96} minutes <em>zmaniyos</em>
	 * before {@link #getSunrise() sunrise}. This time is 3
	 * <em>{@link #getShaahZmanis96MinutesZmanis() shaos zmaniyos}</em> (solar hours) after {@link #getAlos96Zmanis()
	 * dawn} based on the opinion of the <em>MGA</em> that the day is calculated from a {@link #getAlos96Zmanis() dawn}
	 * of 96 minutes <em>zmaniyos</em> before sunrise to {@link #getTzais90Zmanis() nightfall} of 96 minutes
	 * <em>zmaniyos</em> after sunset. This returns the time of 3 * {@link #getShaahZmanis96MinutesZmanis()} after
	 * {@link #getAlos96Zmanis() dawn}.
	 * 
	 * @return the <code>Date</code> of the latest <em>zman krias shema</em>. If the calculation can't be computed such
	 *         as in the Arctic Circle where there is at least one day a year where the sun does not rise, and one where
	 *         it does not set, a null will be returned. See detailed explanation on top of the
	 *         {@link AstronomicalCalendar} documentation.
	 * @see #getShaahZmanis96MinutesZmanis()
	 * @see #getAlos96Zmanis()
	 */
	public Date getSofZmanShmaMGA96MinutesZmanis() {
		return getSofZmanShma(getAlos96Zmanis(), getTzais96Zmanis());
	}

	/**
	 * This method returns the latest <em>zman krias shema</em> (time to recite Shema in the morning) calculated as 3
	 * hours (regular and not zmaniyos) before {@link ZmanimCalendar#getChatzos()}. This is the opinion of the
	 * <em>Shach</em> in the <em>Nekudas Hakesef (Yora Deah 184), Shevus Yaakov, Chasan Sofer</em> and others. This
	 * returns the time of 3 hours before {@link ZmanimCalendar#getChatzos()}.
	 * 
	 * @return the <code>Date</code> of the latest <em>zman krias shema</em>. If the calculation can't be computed such
	 *         as in the Arctic Circle where there is at least one day a year where the sun does not rise, and one where
	 *         it does not set, a null will be returned. See detailed explanation on top of the
	 *         {@link AstronomicalCalendar} documentation.
	 * @see ZmanimCalendar#getChatzos()
	 * @see #getSofZmanTfila2HoursBeforeChatzos()
	 */
	public Date getSofZmanShma3HoursBeforeChatzos() {
		return getTimeOffset(getChatzos(), -180 * MINUTE_MILLIS);
	}

	/**
	 * This method returns the latest <em>zman krias shema</em> (time to recite Shema in the morning) according to the
	 * opinion of the <em>MGA</em> based on <em>alos</em> being {@link #getAlos120() 120} minutes or 1/6th of the day
	 * before {@link #getSunrise() sunrise}. This time is 3 <em>{@link #getShaahZmanis120Minutes() shaos zmaniyos}</em>
	 * (solar hours) after {@link #getAlos120() dawn} based on the opinion of the <em>MGA</em> that the day is
	 * calculated from a {@link #getAlos120() dawn} of 120 minutes before sunrise to {@link #getTzais120() nightfall} of
	 * 120 minutes after sunset. This returns the time of 3 * {@link #getShaahZmanis120Minutes()} after
	 * {@link #getAlos120() dawn}.
	 * 
	 * @return the <code>Date</code> of the latest <em>zman krias shema</em>. If the calculation can't be computed such
	 *         as in the Arctic Circle where there is at least one day a year where the sun does not rise, and one where
	 *         it does not set, a null will be returned. See detailed explanation on top of the
	 *         {@link AstronomicalCalendar} documentation.
	 * @see #getShaahZmanis120Minutes()
	 * @see #getAlos120()
	 */
	public Date getSofZmanShmaMGA120Minutes() {
		return getSofZmanShma(getAlos120(), getTzais120());
	}

	/**
	 * This method returns the latest <em>zman krias shema</em> (time to recite Shema in the morning) based on the
	 * opinion that the day starts at <em>{@link #getAlos16Point1Degrees() alos 16.1&deg;}</em> and ends at
	 * {@link #getSeaLevelSunset() sea level sunset}. 3 shaos zmaniyos are calculated based on this day and added to
	 * {@link #getAlos16Point1Degrees() alos}to reach this time. This time is 3 <em>shaos zmaniyos</em> (solar hours)
	 * after {@link #getAlos16Point1Degrees() dawn} based on the opinion that the day is calculated from a
	 * <em>{@link #getAlos16Point1Degrees() alos 16.1&deg;}</em> to {@link #getSeaLevelSunset() sea level sunset}.
	 * <b>Note: </b> Based on this calculation <em>chatzos</em> will not be at midday.
	 * 
	 * @return the <code>Date</code> of the latest <em>zman krias shema</em> based on this day. If the calculation can't
	 *         be computed such as northern and southern locations even south of the Arctic Circle and north of the
	 *         Antarctic Circle where the sun may not reach low enough below the horizon for this calculation, a null
	 *         will be returned. See detailed explanation on top of the {@link AstronomicalCalendar} documentation.
	 * @see #getAlos16Point1Degrees()
	 * @see #getSeaLevelSunset()
	 */
	public Date getSofZmanShmaAlos16Point1ToSunset() {
		return getSofZmanShma(getAlos16Point1Degrees(), getSeaLevelSunset());
	}

	/**
	 * This method returns the latest <em>zman krias shema</em> (time to recite Shema in the morning) based on the
	 * opinion that the day starts at <em>{@link #getAlos16Point1Degrees() alos 16.1&deg;}</em> and ends at
	 * <em> {@link #getTzaisGeonim7Point083Degrees() tzais 7.083&deg;}</em>. 3 <em>shaos zmaniyos</em> are calculated
	 * based on this day and added to <em>{@link #getAlos16Point1Degrees() alos}</em> to reach this time. This time is 3
	 * <em>shaos zmaniyos</em> (temporal hours) after <em>{@link #getAlos16Point1Degrees() alos 16.1&deg;}</em> based on
	 * the opinion that the day is calculated from a <em>{@link #getAlos16Point1Degrees() alos 16.1&deg;}</em> to
	 * <em>{@link #getTzaisGeonim7Point083Degrees() tzais 7.083&deg;}</em>.
	 * <b>Note: </b> Based on this calculation <em>chatzos</em> will not be at midday.
	 * 
	 * @return the <code>Date</code> of the latest <em>zman krias shema</em> based on this calculation. If the
	 *         calculation can't be computed such as northern and southern locations even south of the Arctic Circle and
	 *         north of the Antarctic Circle where the sun may not reach low enough below the horizon for this
	 *         calculation, a null will be returned. See detailed explanation on top of the {@link AstronomicalCalendar}
	 *         documentation.
	 * @see #getAlos16Point1Degrees()
	 * @see #getTzaisGeonim7Point083Degrees()
	 */
	public Date getSofZmanShmaAlos16Point1ToTzaisGeonim7Point083Degrees() {
		return getSofZmanShma(getAlos16Point1Degrees(), getTzaisGeonim7Point083Degrees());
	}

	/**
	 * From the GRA in Kol Eliyahu on Berachos #173 that states that <em>zman krias shema</em> is calculated as half the
	 * time from {@link #getSeaLevelSunrise() sea level sunrise} to {@link #getFixedLocalChatzos() fixed local chatzos}.
	 * The GRA himself seems to contradict this when he stated that <em>zman krias shema</em> is 1/4 of the day from
	 * sunrise to sunset. See <em>Sarah Lamoed</em> #25 in Yisroel Vehazmanim Vol III page 1016.
	 * 
	 * @return the <code>Date</code> of the latest <em>zman krias shema</em> based on this calculation. If the
	 *         calculation can't be computed such as in the Arctic Circle where there is at least one day a year where
	 *         the sun does not rise, and one where it does not set, a null will be returned. See detailed explanation
	 *         on top of the {@link AstronomicalCalendar} documentation.
	 * @see #getFixedLocalChatzos()
	 * @deprecated Pending confirmation from Rabbi Harfenes, this method is deprecated and should not be used.
	 */
	public Date getSofZmanShmaKolEliyahu() {
		Date chatzos = getFixedLocalChatzos();
		if (chatzos == null || getSunrise() == null) {
			return null;
		}
		long diff = (chatzos.getTime() - getSeaLevelSunrise().getTime()) / 2;
		return getTimeOffset(chatzos, -diff);
	}

	/**
	 * This method returns the latest <em>zman tfila</em> (time to recite the morning prayers) according to the opinion
	 * of the <em>MGA</em> based on <em>alos</em> being {@link #getAlos19Point8Degrees() 19.8&deg;} before
	 * {@link #getSunrise() sunrise}. This time is 4 <em>{@link #getShaahZmanis19Point8Degrees() shaos zmaniyos}</em>
	 * (solar hours) after {@link #getAlos19Point8Degrees() dawn} based on the opinion of the <em>MGA</em> that the day
	 * is calculated from dawn to nightfall with both being 19.8&deg; below sunrise or sunset. This returns the time of
	 * 4 * {@link #getShaahZmanis19Point8Degrees()} after {@link #getAlos19Point8Degrees() dawn}.
	 * 
	 * @return the <code>Date</code> of the latest <em>zman krias shema</em>. If the calculation can't be computed such
	 *         as northern and southern locations even south of the Arctic Circle and north of the Antarctic Circle
	 *         where the sun may not reach low enough below the horizon for this calculation, a null will be returned.
	 *         See detailed explanation on top of the {@link AstronomicalCalendar} documentation.
	 * 
	 * @see #getShaahZmanis19Point8Degrees()
	 * @see #getAlos19Point8Degrees()
	 */
	public Date getSofZmanTfilaMGA19Point8Degrees() {
		return getSofZmanTfila(getAlos19Point8Degrees(), getTzais19Point8Degrees());
	}

	/**
	 * This method returns the latest <em>zman tfila</em> (time to recite the morning prayers) according to the opinion
	 * of the <em>MGA</em> based on <em>alos</em> being {@link #getAlos16Point1Degrees() 16.1&deg;} before
	 * {@link #getSunrise() sunrise}. This time is 4 <em>{@link #getShaahZmanis16Point1Degrees() shaos zmaniyos}</em>
	 * (solar hours) after {@link #getAlos16Point1Degrees() dawn} based on the opinion of the <em>MGA</em> that the day
	 * is calculated from dawn to nightfall with both being 16.1&deg; below sunrise or sunset. This returns the time of
	 * 4 * {@link #getShaahZmanis16Point1Degrees()} after {@link #getAlos16Point1Degrees() dawn}.
	 * 
	 * @return the <code>Date</code> of the latest <em>zman krias shema</em>. If the calculation can't be computed such
	 *         as northern and southern locations even south of the Arctic Circle and north of the Antarctic Circle
	 *         where the sun may not reach low enough below the horizon for this calculation, a null will be returned.
	 *         See detailed explanation on top of the {@link AstronomicalCalendar} documentation.
	 * 
	 * @see #getShaahZmanis16Point1Degrees()
	 * @see #getAlos16Point1Degrees()
	 */
	public Date getSofZmanTfilaMGA16Point1Degrees() {
		return getSofZmanTfila(getAlos16Point1Degrees(), getTzais16Point1Degrees());
	}

	/**
	 * This method returns the latest <em>zman tfila</em> (time to recite the morning prayers) according to the opinion
	 * of the <em>MGA</em> based on <em>alos</em> being {@link #getAlos18Degrees() 18&deg;} before {@link #getSunrise()
	 * sunrise}. This time is 4 <em>{@link #getShaahZmanis18Degrees() shaos zmaniyos}</em> (solar hours) after
	 * {@link #getAlos18Degrees() dawn} based on the opinion of the <em>MGA</em> that the day is calculated from dawn to
	 * nightfall with both being 18&deg; below sunrise or sunset. This returns the time of 4 *
	 * {@link #getShaahZmanis18Degrees()} after {@link #getAlos18Degrees() dawn}.
	 * 
	 * @return the <code>Date</code> of the latest <em>zman krias shema</em>. If the calculation can't be computed such
	 *         as northern and southern locations even south of the Arctic Circle and north of the Antarctic Circle
	 *         where the sun may not reach low enough below the horizon for this calculation, a null will be returned.
	 *         See detailed explanation on top of the {@link AstronomicalCalendar} documentation.
	 * 
	 * @see #getShaahZmanis18Degrees()
	 * @see #getAlos18Degrees()
	 */
	public Date getSofZmanTfilaMGA18Degrees() {
		return getSofZmanTfila(getAlos18Degrees(), getTzais18Degrees());
	}

	/**
	 * This method returns the latest <em>zman tfila</em> (time to recite the morning prayers) according to the opinion
	 * of the <em>MGA</em> based on <em>alos</em> being {@link #getAlos72() 72} minutes before {@link #getSunrise()
	 * sunrise}. This time is 4 <em>{@link #getShaahZmanis72Minutes() shaos zmaniyos}</em> (solar hours) after
	 * {@link #getAlos72() dawn} based on the opinion of the <em>MGA</em> that the day is calculated from a
	 * {@link #getAlos72() dawn} of 72 minutes before sunrise to {@link #getTzais72() nightfall} of 72 minutes after
	 * sunset. This returns the time of 4 * {@link #getShaahZmanis72Minutes()} after {@link #getAlos72() dawn}. This
	 * class returns an identical time to {@link #getSofZmanTfilaMGA()} and is repeated here for clarity.
	 * 
	 * @return the <code>Date</code> of the latest <em>zman tfila</em>. If the calculation can't be computed such as in
	 *         the Arctic Circle where there is at least one day a year where the sun does not rise, and one where it
	 *         does not set, a null will be returned. See detailed explanation on top of the
	 *         {@link AstronomicalCalendar} documentation.
	 * @see #getShaahZmanis72Minutes()
	 * @see #getAlos72()
	 * @see #getSofZmanShmaMGA()
	 */
	public Date getSofZmanTfilaMGA72Minutes() {
		return getSofZmanTfilaMGA();
	}

	/**
	 * This method returns the latest <em>zman tfila</em> (time to the morning prayers) according to the opinion of the
	 * <em>MGA</em> based on <em>alos</em> being {@link #getAlos72Zmanis() 72} minutes <em>zmaniyos</em> before
	 * {@link #getSunrise() sunrise}. This time is 4 <em>{@link #getShaahZmanis72MinutesZmanis() shaos zmaniyos}</em>
	 * (solar hours) after {@link #getAlos72Zmanis() dawn} based on the opinion of the <em>MGA</em> that the day is
	 * calculated from a {@link #getAlos72Zmanis() dawn} of 72 minutes <em>zmaniyos</em> before sunrise to
	 * {@link #getTzais72Zmanis() nightfall} of 72 minutes <em>zmaniyos</em> after sunset. This returns the time of 4 *
	 * {@link #getShaahZmanis72MinutesZmanis()} after {@link #getAlos72Zmanis() dawn}.
	 * 
	 * @return the <code>Date</code> of the latest <em>zman krias shema</em>. If the calculation can't be computed such
	 *         as in the Arctic Circle where there is at least one day a year where the sun does not rise, and one where
	 *         it does not set, a null will be returned. See detailed explanation on top of the
	 *         {@link AstronomicalCalendar} documentation.
	 * @see #getShaahZmanis72MinutesZmanis()
	 * @see #getAlos72Zmanis()
	 */
	public Date getSofZmanTfilaMGA72MinutesZmanis() {
		return getSofZmanTfila(getAlos72Zmanis(), getTzais72Zmanis());
	}

	/**
	 * This method returns the latest <em>zman tfila</em> (time to recite the morning prayers) according to the opinion
	 * of the <em>MGA</em> based on <em>alos</em> being {@link #getAlos90() 90} minutes before {@link #getSunrise()
	 * sunrise}. This time is 4 <em>{@link #getShaahZmanis90Minutes() shaos zmaniyos}</em> (solar hours) after
	 * {@link #getAlos90() dawn} based on the opinion of the <em>MGA</em> that the day is calculated from a
	 * {@link #getAlos90() dawn} of 90 minutes before sunrise to {@link #getTzais90() nightfall} of 90 minutes after
	 * sunset. This returns the time of 4 * {@link #getShaahZmanis90Minutes()} after {@link #getAlos90() dawn}.
	 * 
	 * @return the <code>Date</code> of the latest <em>zman tfila</em>. If the calculation can't be computed such as in
	 *         the Arctic Circle where there is at least one day a year where the sun does not rise, and one where it
	 *         does not set, a null will be returned. See detailed explanation on top of the
	 *         {@link AstronomicalCalendar} documentation.
	 * @see #getShaahZmanis90Minutes()
	 * @see #getAlos90()
	 */
	public Date getSofZmanTfilaMGA90Minutes() {
		return getSofZmanTfila(getAlos90(), getTzais90());
	}

	/**
	 * This method returns the latest <em>zman tfila</em> (time to the morning prayers) according to the opinion of the
	 * <em>MGA</em> based on <em>alos</em> being {@link #getAlos90Zmanis() 90} minutes <em>zmaniyos</em> before
	 * {@link #getSunrise() sunrise}. This time is 4 <em>{@link #getShaahZmanis90MinutesZmanis() shaos zmaniyos}</em>
	 * (solar hours) after {@link #getAlos90Zmanis() dawn} based on the opinion of the <em>MGA</em> that the day is
	 * calculated from a {@link #getAlos90Zmanis() dawn} of 90 minutes <em>zmaniyos</em> before sunrise to
	 * {@link #getTzais90Zmanis() nightfall} of 90 minutes <em>zmaniyos</em> after sunset. This returns the time of 4 *
	 * {@link #getShaahZmanis90MinutesZmanis()} after {@link #getAlos90Zmanis() dawn}.
	 * 
	 * @return the <code>Date</code> of the latest <em>zman krias shema</em>. If the calculation can't be computed such
	 *         as in the Arctic Circle where there is at least one day a year where the sun does not rise, and one where
	 *         it does not set, a null will be returned. See detailed explanation on top of the
	 *         {@link AstronomicalCalendar} documentation.
	 * @see #getShaahZmanis90MinutesZmanis()
	 * @see #getAlos90Zmanis()
	 */
	public Date getSofZmanTfilaMGA90MinutesZmanis() {
		return getSofZmanTfila(getAlos90Zmanis(), getTzais90Zmanis());
	}

	/**
	 * This method returns the latest <em>zman tfila</em> (time to recite the morning prayers) according to the opinion
	 * of the <em>MGA</em> based on <em>alos</em> being {@link #getAlos96() 96} minutes before {@link #getSunrise()
	 * sunrise}. This time is 4 <em>{@link #getShaahZmanis96Minutes() shaos zmaniyos}</em> (solar hours) after
	 * {@link #getAlos96() dawn} based on the opinion of the <em>MGA</em> that the day is calculated from a
	 * {@link #getAlos96() dawn} of 96 minutes before sunrise to {@link #getTzais96() nightfall} of 96 minutes after
	 * sunset. This returns the time of 4 * {@link #getShaahZmanis96Minutes()} after {@link #getAlos96() dawn}.
	 * 
	 * @return the <code>Date</code> of the latest <em>zman tfila</em>. If the calculation can't be computed such as in
	 *         the Arctic Circle where there is at least one day a year where the sun does not rise, and one where it
	 *         does not set, a null will be returned. See detailed explanation on top of the
	 *         {@link AstronomicalCalendar} documentation.
	 * @see #getShaahZmanis96Minutes()
	 * @see #getAlos96()
	 */
	public Date getSofZmanTfilaMGA96Minutes() {
		return getSofZmanTfila(getAlos96(), getTzais96());
	}

	/**
	 * This method returns the latest <em>zman tfila</em> (time to the morning prayers) according to the opinion of the
	 * <em>MGA</em> based on <em>alos</em> being {@link #getAlos96Zmanis() 96} minutes <em>zmaniyos</em> before
	 * {@link #getSunrise() sunrise}. This time is 4 <em>{@link #getShaahZmanis96MinutesZmanis() shaos zmaniyos}</em>
	 * (solar hours) after {@link #getAlos96Zmanis() dawn} based on the opinion of the <em>MGA</em> that the day is
	 * calculated from a {@link #getAlos96Zmanis() dawn} of 96 minutes <em>zmaniyos</em> before sunrise to
	 * {@link #getTzais96Zmanis() nightfall} of 96 minutes <em>zmaniyos</em> after sunset. This returns the time of 4 *
	 * {@link #getShaahZmanis96MinutesZmanis()} after {@link #getAlos96Zmanis() dawn}.
	 * 
	 * @return the <code>Date</code> of the latest <em>zman krias shema</em>. If the calculation can't be computed such
	 *         as in the Arctic Circle where there is at least one day a year where the sun does not rise, and one where
	 *         it does not set, a null will be returned. See detailed explanation on top of the
	 *         {@link AstronomicalCalendar} documentation.
	 * @see #getShaahZmanis90MinutesZmanis()
	 * @see #getAlos90Zmanis()
	 */
	public Date getSofZmanTfilaMGA96MinutesZmanis() {
		return getSofZmanTfila(getAlos96Zmanis(), getTzais96Zmanis());
	}

	/**
	 * This method returns the latest <em>zman tfila</em> (time to recite the morning prayers) according to the opinion
	 * of the <em>MGA</em> based on <em>alos</em> being {@link #getAlos120() 120} minutes before {@link #getSunrise()
	 * sunrise} . This time is 4 <em>{@link #getShaahZmanis120Minutes() shaos zmaniyos}</em> (solar hours) after
	 * {@link #getAlos120() dawn} based on the opinion of the <em>MGA</em> that the day is calculated from a
	 * {@link #getAlos120() dawn} of 120 minutes before sunrise to {@link #getTzais120() nightfall} of 120 minutes after
	 * sunset. This returns the time of 4 * {@link #getShaahZmanis120Minutes()} after {@link #getAlos120() dawn}.
	 * 
	 * @return the <code>Date</code> of the latest <em>zman krias shema</em>. If the calculation can't be computed such
	 *         as in the Arctic Circle where there is at least one day a year where the sun does not rise, and one where
	 *         it does not set, a null will be returned. See detailed explanation on top of the
	 *         {@link AstronomicalCalendar} documentation.
	 * @see #getShaahZmanis120Minutes()
	 * @see #getAlos120()
	 */
	public Date getSofZmanTfilaMGA120Minutes() {
		return getSofZmanTfila(getAlos120(), getTzais120());
	}

	/**
	 * This method returns the latest <em>zman tfila</em> (time to recite the morning prayers) calculated as 2 hours
	 * before {@link ZmanimCalendar#getChatzos()}. This is based on the opinions that calculate
	 * <em>sof zman krias shema</em> as {@link #getSofZmanShma3HoursBeforeChatzos()}. This returns the time of 2 hours
	 * before {@link ZmanimCalendar#getChatzos()}.
	 * 
	 * @return the <code>Date</code> of the latest <em>zman krias shema</em>. If the calculation can't be computed such
	 *         as in the Arctic Circle where there is at least one day a year where the sun does not rise, and one where
	 *         it does not set, a null will be returned. See detailed explanation on top of the
	 *         {@link AstronomicalCalendar} documentation.
	 * @see ZmanimCalendar#getChatzos()
	 * @see #getSofZmanShma3HoursBeforeChatzos()
	 */
	public Date getSofZmanTfila2HoursBeforeChatzos() {
		return getTimeOffset(getChatzos(), -120 * MINUTE_MILLIS);
	}

	/**
	 * This method returns mincha gedola calculated as 30 minutes after <em>{@link #getChatzos() chatzos}</em> and not
	 * 1/2 of a <em>{@link #getShaahZmanisGra() shaah zmanis}</em> after <em>{@link #getChatzos() chatzos}</em> as
	 * calculated by {@link #getMinchaGedola}. Some use this time to delay the start of mincha in the winter when 1/2 of
	 * a <em>{@link #getShaahZmanisGra() shaah zmanis}</em> is less than 30 minutes. See
	 * {@link #getMinchaGedolaGreaterThan30()}for a conveniance method that returns the later of the 2 calculations. One
	 * should not use this time to start <em>mincha</em> before the standard
	 * <em>{@link #getMinchaGedola() mincha gedola}</em>. See <em>Shulchan Aruch
	 * Orach Chayim Siman Raish Lamed Gimel seif alef</em> and the <em>Shaar Hatziyon seif katan ches</em>.
	 * 
	 * @return the <code>Date</code> of 30 mintes after <em>chatzos</em>. If the calculation can't be computed such as
	 *         in the Arctic Circle where there is at least one day a year where the sun does not rise, and one where it
	 *         does not set, a null will be returned. See detailed explanation on top of the
	 *         {@link AstronomicalCalendar} documentation.
	 * @see #getMinchaGedola()
	 * @see #getMinchaGedolaGreaterThan30()
	 */
	public Date getMinchaGedola30Minutes() {
		return getTimeOffset(getChatzos(), MINUTE_MILLIS * 30);
	}

	/**
	 * This method returns the time of <em>mincha gedola</em> according to the Magen Avraham with the day starting 72
	 * minutes before sunrise and ending 72 minutes after sunset. This is the earliest time to pray <em>mincha</em>. For
	 * more information on this see the documentation on <em>{@link #getMinchaGedola() mincha gedola}</em>. This is
	 * calculated as 6.5 {@link #getTemporalHour() solar hours} after alos. The calculation used is 6.5 *
	 * {@link #getShaahZmanis72Minutes()} after {@link #getAlos72() alos}.
	 * 
	 * @see #getAlos72()
	 * @see #getMinchaGedola()
	 * @see #getMinchaKetana()
	 * @see ZmanimCalendar#getMinchaGedola()
	 * @return the <code>Date</code> of the time of mincha gedola. If the calculation can't be computed such as in the
	 *         Arctic Circle where there is at least one day a year where the sun does not rise, and one where it does
	 *         not set, a null will be returned. See detailed explanation on top of the {@link AstronomicalCalendar}
	 *         documentation.
	 */
	public Date getMinchaGedola72Minutes() {
		return getMinchaGedola(getAlos72(), getTzais72());
	}

	/**
	 * This method returns the time of <em>mincha gedola</em> according to the Magen Avraham with the day starting and
	 * ending 16.1&deg; below the horizon. This is the earliest time to pray <em>mincha</em>. For more information on
	 * this see the documentation on <em>{@link #getMinchaGedola() mincha gedola}</em>. This is calculated as 6.5
	 * {@link #getTemporalHour() solar hours} after alos. The calculation used is 6.5 *
	 * {@link #getShaahZmanis16Point1Degrees()} after {@link #getAlos16Point1Degrees() alos}.
	 * 
	 * @see #getShaahZmanis16Point1Degrees()
	 * @see #getMinchaGedola()
	 * @see #getMinchaKetana()
	 * @return the <code>Date</code> of the time of mincha gedola. If the calculation can't be computed such as northern
	 *         and southern locations even south of the Arctic Circle and north of the Antarctic Circle where the sun
	 *         may not reach low enough below the horizon for this calculation, a null will be returned. See detailed
	 *         explanation on top of the {@link AstronomicalCalendar} documentation.
	 */
	public Date getMinchaGedola16Point1Degrees() {
		return getMinchaGedola(getAlos16Point1Degrees(), getTzais16Point1Degrees());
	}

	/**
	 * This is a conveniance methd that returns the later of {@link #getMinchaGedola()} and
	 * {@link #getMinchaGedola30Minutes()}. In the winter when a <em>{@link #getShaahZmanisGra() shaah zmanis}</em> is
	 * less than 30 minutes {@link #getMinchaGedola30Minutes()} will be returned, otherwise {@link #getMinchaGedola()}
	 * will be returned.
	 * 
	 * @return the <code>Date</code> of the later of {@link #getMinchaGedola()} and {@link #getMinchaGedola30Minutes()}.
	 *         If the calculation can't be computed such as in the Arctic Circle where there is at least one day a year
	 *         where the sun does not rise, and one where it does not set, a null will be returned. See detailed
	 *         explanation on top of the {@link AstronomicalCalendar} documentation.
	 */
	public Date getMinchaGedolaGreaterThan30() {
		if (getMinchaGedola30Minutes() == null || getMinchaGedola() == null) {
			return null;
		} else {
			return getMinchaGedola30Minutes().compareTo(getMinchaGedola()) > 0 ? getMinchaGedola30Minutes()
					: getMinchaGedola();
		}
	}

	/**
	 * This method returns the time of <em>mincha ketana</em> according to the <em>Magen Avraham</em> with the day
	 * starting and ending 16.1&deg; below the horizon. This is the perfered earliest time to pray <em>mincha</em>
	 * according to the opinion of the <em>Rambam</em> and others. For more information on this see the documentation on
	 * <em>{@link #getMinchaGedola() mincha gedola}</em>. This is calculated as 9.5 {@link #getTemporalHour() solar
	 * hours} after alos. The calculation used is 9.5 * {@link #getShaahZmanis16Point1Degrees()} after
	 * {@link #getAlos16Point1Degrees() alos}.
	 * 
	 * @see #getShaahZmanis16Point1Degrees()
	 * @see #getMinchaGedola()
	 * @see #getMinchaKetana()
	 * @return the <code>Date</code> of the time of mincha ketana. If the calculation can't be computed such as northern
	 *         and southern locations even south of the Arctic Circle and north of the Antarctic Circle where the sun
	 *         may not reach low enough below the horizon for this calculation, a null will be returned. See detailed
	 *         explanation on top of the {@link AstronomicalCalendar} documentation.
	 */
	public Date getMinchaKetana16Point1Degrees() {
		return getMinchaKetana(getAlos16Point1Degrees(), getTzais16Point1Degrees());
	}

	/**
	 * This method returns the time of <em>mincha ketana</em> according to the <em>Magen Avraham</em> with the day
	 * starting 72 minutes before sunrise and ending 72 minutes after sunset. This is the perfered earliest time to pray
	 * <em>mincha</em> according to the opinion of the <em>Rambam</em> and others. For more information on this see the
	 * documentation on <em>{@link #getMinchaGedola() mincha gedola}</em>. This is calculated as 9.5
	 * {@link #getShaahZmanis72Minutes()} after <em>alos</em>. The calculation used is 9.5 *
	 * {@link #getShaahZmanis72Minutes()} after <em>{@link #getAlos72() alos}</em>.
	 * 
	 * @see #getShaahZmanis16Point1Degrees()
	 * @see #getMinchaGedola()
	 * @see #getMinchaKetana()
	 * @return the <code>Date</code> of the time of mincha ketana. If the calculation can't be computed such as in the
	 *         Arctic Circle where there is at least one day a year where the sun does not rise, and one where it does
	 *         not set, a null will be returned. See detailed explanation on top of the {@link AstronomicalCalendar}
	 *         documentation.
	 */
	public Date getMinchaKetana72Minutes() {
		return getMinchaKetana(getAlos72(), getTzais72());
	}

	/**
	 * This method returns the time of <em>plag hamincha</em> according to the <em>Magen Avraham</em> with the day
	 * starting 60 minutes before sunrise and ending 60 minutes after sunset. This is calculated as 10.75 hours after
	 * {@link #getAlos60() dawn}. The formula used is
	 * 10.75 {@link #getShaahZmanis60Minutes()} after {@link #getAlos60()}.
	 * 
	 * @return the <code>Date</code> of the time of <em>plag hamincha</em>. If the calculation can't be computed such as
	 *         in the Arctic Circle where there is at least one day a year where the sun does not rise, and one where it
	 *         does not set, a null will be returned. See detailed explanation on top of the
	 *         {@link AstronomicalCalendar} documentation.
	 * 
	 * @see #getShaahZmanis60Minutes()
	 */
	public Date getPlagHamincha60Minutes() {
		return getPlagHamincha(getAlos60(), getTzais60());
	}

	/**
	 * This method returns the time of <em>plag hamincha</em> according to the <em>Magen Avraham</em> with the day
	 * starting 72 minutes before sunrise and ending 72 minutes after sunset. This is calculated as 10.75 hours after
	 * {@link #getAlos72() dawn}. The formula used is
	 * 10.75 {@link #getShaahZmanis72Minutes()} after {@link #getAlos72()}.
	 * 
	 * @return the <code>Date</code> of the time of <em>plag hamincha</em>. If the calculation can't be computed such as
	 *         in the Arctic Circle where there is at least one day a year where the sun does not rise, and one where it
	 *         does not set, a null will be returned. See detailed explanation on top of the
	 *         {@link AstronomicalCalendar} documentation.
	 * 
	 * @see #getShaahZmanis72Minutes()
	 */
	public Date getPlagHamincha72Minutes() {
		return getPlagHamincha(getAlos72(), getTzais72());
	}

	/**
	 * This method returns the time of <em>plag hamincha</em> according to the <em>Magen Avraham</em> with the day
	 * starting 90 minutes before sunrise and ending 90 minutes after sunset. This is calculated as 10.75 hours after
	 * {@link #getAlos90() dawn}. The formula used is
	 * 10.75 {@link #getShaahZmanis90Minutes()} after {@link #getAlos90()}.
	 * 
	 * @return the <code>Date</code> of the time of <em>plag hamincha</em>. If the calculation can't be computed such as
	 *         in the Arctic Circle where there is at least one day a year where the sun does not rise, and one where it
	 *         does not set, a null will be returned. See detailed explanation on top of the
	 *         {@link AstronomicalCalendar} documentation.
	 * 
	 * @see #getShaahZmanis90Minutes()
	 */
	public Date getPlagHamincha90Minutes() {
		return getPlagHamincha(getAlos90(), getTzais90());
	}

	/**
	 * This method returns the time of <em>plag hamincha</em> according to the <em>Magen Avraham</em> with the day
	 * starting 96 minutes before sunrise and ending 96 minutes after sunset. This is calculated as 10.75 hours after
	 * {@link #getAlos96() dawn}. The formula used is
	 * 10.75 {@link #getShaahZmanis96Minutes()} after {@link #getAlos96()}.
	 * 
	 * @return the <code>Date</code> of the time of <em>plag hamincha</em>. If the calculation can't be computed such as
	 *         in the Arctic Circle where there is at least one day a year where the sun does not rise, and one where it
	 *         does not set, a null will be returned. See detailed explanation on top of the
	 *         {@link AstronomicalCalendar} documentation.
	 * @see #getShaahZmanis96Minutes()
	 */
	public Date getPlagHamincha96Minutes() {
		return getPlagHamincha(getAlos96(), getTzais96());
	}

	/**
	 * This method returns the time of <em>plag hamincha</em>. This is calculated as 10.75 hours after
	 * {@link #getAlos96Zmanis() dawn}. The formula used is
	 * 10.75 * {@link #getShaahZmanis96MinutesZmanis()} after {@link #getAlos96Zmanis() dawn}.
	 * 
	 * @return the <code>Date</code> of the time of <em>plag hamincha</em>. If the calculation can't be computed such as
	 *         in the Arctic Circle where there is at least one day a year where the sun does not rise, and one where it
	 *         does not set, a null will be returned. See detailed explanation on top of the
	 *         {@link AstronomicalCalendar} documentation.
	 */
	public Date getPlagHamincha96MinutesZmanis() {
		return getPlagHamincha(getAlos96Zmanis(), getTzais96Zmanis());
	}

	/**
	 * This method returns the time of <em>plag hamincha</em>. This is calculated as 10.75 hours after
	 * {@link #getAlos90Zmanis() dawn}. The formula used is
	 * 10.75 * {@link #getShaahZmanis90MinutesZmanis()} after {@link #getAlos90Zmanis() dawn}.
	 * 
	 * @return the <code>Date</code> of the time of <em>plag hamincha</em>. If the calculation can't be computed such as
	 *         in the Arctic Circle where there is at least one day a year where the sun does not rise, and one where it
	 *         does not set, a null will be returned. See detailed explanation on top of the
	 *         {@link AstronomicalCalendar} documentation.
	 */
	public Date getPlagHamincha90MinutesZmanis() {
		return getPlagHamincha(getAlos90Zmanis(), getTzais90Zmanis());
	}

	/**
	 * This method returns the time of <em>plag hamincha</em>. This is calculated as 10.75 hours after
	 * {@link #getAlos72Zmanis() dawn}. The formula used is
	 * 10.75 * {@link #getShaahZmanis72MinutesZmanis()} after {@link #getAlos72Zmanis() dawn}.
	 * 
	 * @return the <code>Date</code> of the time of <em>plag hamincha</em>. If the calculation can't be computed such as
	 *         in the Arctic Circle where there is at least one day a year where the sun does not rise, and one where it
	 *         does not set, a null will be returned. See detailed explanation on top of the
	 *         {@link AstronomicalCalendar} documentation.
	 */
	public Date getPlagHamincha72MinutesZmanis() {
		return getPlagHamincha(getAlos72Zmanis(), getTzais72Zmanis());
	}

	/**
	 * This method returns the time of <em>plag hamincha</em> based on the opinion that the day starts at
	 * <em>{@link #getAlos16Point1Degrees() alos 16.1&deg;}</em> and ends at
	 * <em>{@link #getTzais16Point1Degrees() tzais 16.1&deg;}</em>. This is calculated as 10.75 hours <em>zmaniyos</em>
	 * after {@link #getAlos16Point1Degrees() dawn}. The formula used is
	 * 10.75 * {@link #getShaahZmanis16Point1Degrees()} after {@link #getAlos16Point1Degrees()}.
	 * 
	 * @return the <code>Date</code> of the time of <em>plag hamincha</em>. If the calculation can't be computed such as
	 *         northern and southern locations even south of the Arctic Circle and north of the Antarctic Circle where
	 *         the sun may not reach low enough below the horizon for this calculation, a null will be returned. See
	 *         detailed explanation on top of the {@link AstronomicalCalendar} documentation.
	 * 
	 * @see #getShaahZmanis16Point1Degrees()
	 */
	public Date getPlagHamincha16Point1Degrees() {
		return getPlagHamincha(getAlos16Point1Degrees(), getTzais16Point1Degrees());
	}

	/**
	 * This method returns the time of <em>plag hamincha</em> based on the opinion that the day starts at
	 * <em>{@link #getAlos19Point8Degrees() alos 19.8&deg;}</em> and ends at
	 * <em>{@link #getTzais19Point8Degrees() tzais 19.8&deg;}</em>. This is calculated as 10.75 hours <em>zmaniyos</em>
	 * after {@link #getAlos19Point8Degrees() dawn}. The formula used is
	 * 10.75 * {@link #getShaahZmanis19Point8Degrees()} after {@link #getAlos19Point8Degrees()}.
	 * 
	 * @return the <code>Date</code> of the time of <em>plag hamincha</em>. If the calculation can't be computed such as
	 *         northern and southern locations even south of the Arctic Circle and north of the Antarctic Circle where
	 *         the sun may not reach low enough below the horizon for this calculation, a null will be returned. See
	 *         detailed explanation on top of the {@link AstronomicalCalendar} documentation.
	 * 
	 * @see #getShaahZmanis19Point8Degrees()
	 */
	public Date getPlagHamincha19Point8Degrees() {
		return getPlagHamincha(getAlos19Point8Degrees(), getTzais19Point8Degrees());
	}

	/**
	 * This method returns the time of <em>plag hamincha</em> based on the opinion that the day starts at
	 * <em>{@link #getAlos26Degrees() alos 26&deg;}</em> and ends at <em>{@link #getTzais26Degrees() tzais 26&deg;}</em>
	 * . This is calculated as 10.75 hours <em>zmaniyos</em> after {@link #getAlos26Degrees() dawn}. The formula used is
	 * 10.75 * {@link #getShaahZmanis26Degrees()} after {@link #getAlos26Degrees()}.
	 * 
	 * @return the <code>Date</code> of the time of <em>plag hamincha</em>. If the calculation can't be computed such as
	 *         northern and southern locations even south of the Arctic Circle and north of the Antarctic Circle where
	 *         the sun may not reach low enough below the horizon for this calculation, a null will be returned. See
	 *         detailed explanation on top of the {@link AstronomicalCalendar} documentation.
	 * 
	 * @see #getShaahZmanis26Degrees()
	 */
	public Date getPlagHamincha26Degrees() {
		return getPlagHamincha(getAlos26Degrees(), getTzais26Degrees());
	}

	/**
	 * This method returns the time of <em>plag hamincha</em> based on the opinion that the day starts at
	 * <em>{@link #getAlos18Degrees() alos 18&deg;}</em> and ends at <em>{@link #getTzais18Degrees() tzais 18&deg;}</em>
	 * . This is calculated as 10.75 hours <em>zmaniyos</em> after {@link #getAlos18Degrees() dawn}. The formula used is
	 * 10.75 * {@link #getShaahZmanis18Degrees()} after {@link #getAlos18Degrees()}.
	 * 
	 * @return the <code>Date</code> of the time of <em>plag hamincha</em>. If the calculation can't be computed such as
	 *         northern and southern locations even south of the Arctic Circle and north of the Antarctic Circle where
	 *         the sun may not reach low enough below the horizon for this calculation, a null will be returned. See
	 *         detailed explanation on top of the {@link AstronomicalCalendar} documentation.
	 * 
	 * @see #getShaahZmanis18Degrees()
	 */
	public Date getPlagHamincha18Degrees() {
		return getPlagHamincha(getAlos18Degrees(), getTzais18Degrees());
	}

	/**
	 * This method returns the time of <em>plag hamincha</em> based on the opinion that the day starts at
	 * <em>{@link #getAlos16Point1Degrees() alos 16.1&deg;}</em> and ends at {@link #getSunset() sunset}. 10.75 shaos
	 * zmaniyos are calculated based on this day and added to {@link #getAlos16Point1Degrees() alos} to reach this time.
	 * This time is 10.75 <em>shaos zmaniyos</em> (temporal hours) after {@link #getAlos16Point1Degrees() dawn} based on
	 * the opinion that the day is calculated from a {@link #getAlos16Point1Degrees() dawn} of 16.1 degrees before
	 * sunrise to {@link #getSeaLevelSunset() sea level sunset}. This returns the time of 10.75 * the calculated
	 * <em>shaah zmanis</em> after {@link #getAlos16Point1Degrees() dawn}.
	 * 
	 * @return the <code>Date</code> of the plag. If the calculation can't be computed such as northern and southern
	 *         locations even south of the Arctic Circle and north of the Antarctic Circle where the sun may not reach
	 *         low enough below the horizon for this calculation, a null will be returned. See detailed explanation on
	 *         top of the {@link AstronomicalCalendar} documentation.
	 * 
	 * @see #getAlos16Point1Degrees()
	 * @see #getSeaLevelSunset()
	 */
	public Date getPlagAlosToSunset() {
		return getPlagHamincha(getAlos16Point1Degrees(), getSeaLevelSunset());
	}

	/**
	 * This method returns the time of <em>plag hamincha</em> based on the opinion that the day starts at
	 * <em>{@link #getAlos16Point1Degrees() alos 16.1&deg;}</em> and ends at {@link #getTzaisGeonim7Point083Degrees()
	 * tzais}. 10.75 shaos zmaniyos are calculated based on this day and added to {@link #getAlos16Point1Degrees() alos}
	 * to reach this time. This time is 10.75 <em>shaos zmaniyos</em> (temporal hours) after
	 * {@link #getAlos16Point1Degrees() dawn} based on the opinion that the day is calculated from a
	 * {@link #getAlos16Point1Degrees() dawn} of 16.1 degrees before sunrise to
	 * {@link #getTzaisGeonim7Point083Degrees() tzais} . This returns the time of 10.75 * the calculated
	 * <em>shaah zmanis</em> after {@link #getAlos16Point1Degrees() dawn}.
	 * 
	 * @return the <code>Date</code> of the plag. If the calculation can't be computed such as northern and southern
	 *         locations even south of the Arctic Circle and north of the Antarctic Circle where the sun may not reach
	 *         low enough below the horizon for this calculation, a null will be returned. See detailed explanation on
	 *         top of the {@link AstronomicalCalendar} documentation.
	 * 
	 * @see #getAlos16Point1Degrees()
	 * @see #getTzaisGeonim7Point083Degrees()
	 */
	public Date getPlagAlos16Point1ToTzaisGeonim7Point083Degrees() {
		return getPlagHamincha(getAlos16Point1Degrees(), getTzaisGeonim7Point083Degrees());
	}

	/**
	 * Method to return <em>Bain Hashmasho</em> of <em>Rabainu Tam</em> calculated when the sun is
	 * {@link #ZENITH_13_POINT_24 13.24&deg;} below the western {@link #GEOMETRIC_ZENITH geometric horizon} (90&deg;)
	 * after sunset. This calculation is based on the same calculation of {@link #getBainHasmashosRT58Point5Minutes()
	 * Bain Hasmashos Rabainu Tam 58.5 minutes} but uses a degree based calculation instead of 58.5 exact minutes. This
	 * calculation is based on the position of the sun 58.5 minutes after sunset in Jerusalem during the equinox which
	 * calculates to 13.24&deg; below {@link #GEOMETRIC_ZENITH geometric zenith}.
	 * NOTE: As per Yisroel Vehazmanim Vol III page 1028 No 50, a dip of slightly less than 13&deg; should be used.
	 * Calculations show that the proper dip to be 13.2456&deg; (truncated to 13.24 that provides about 1.5 second
	 * earlier (<em>lechumra</em>) time) below the horizon at that time. This makes a difference of 1 minute and 10
	 * seconds in Jerusalem during the Equinox, and 1 minute 29 seconds during the solstice as compared to the proper
	 * 13.24&deg;. For NY during the solstice, the difference is 1 minute 56 seconds.
	 * 
	 * @return the <code>Date</code> of the sun being 13.24&deg; below {@link #GEOMETRIC_ZENITH geometric zenith}
	 *         (90&deg;). If the calculation can't be computed such as northern and southern locations even south of the
	 *         Arctic Circle and north of the Antarctic Circle where the sun may not reach low enough below the horizon
	 *         for this calculation, a null will be returned. See detailed explanation on top of the
	 *         {@link AstronomicalCalendar} documentation.
	 * 
	 * @see #ZENITH_13_POINT_24
	 * @see #getBainHasmashosRT58Point5Minutes()
	 */
	public Date getBainHasmashosRT13Point24Degrees() {
		return getSunsetOffsetByDegrees(ZENITH_13_POINT_24);
	}

	/**
	 * This method returns <em>Bain Hashmashos</em> of <em>Rabainu Tam</em> calculated as a 58.5 minute offset after
	 * sunset. <em>Bain hashmashos</em> is 3/4 of a <em>Mil</em> before <em>tzais</em> or 3 1/4 <em>Mil</em> after
	 * sunset. With a <em>Mil</em> calculated as 18 minutes, 3.25 * 18 = 58.5 minutes.
	 * 
	 * @return the <code>Date</code> of 58.5 minutes after sunset. If the calculation can't be computed such as in the
	 *         Arctic Circle where there is at least one day a year where the sun does not rise, and one where it does
	 *         not set, a null will be returned. See detailed explanation on top of the {@link AstronomicalCalendar}
	 *         documentation.
	 * 
	 */
	public Date getBainHasmashosRT58Point5Minutes() {
		return getTimeOffset(getSeaLevelSunset(), 58.5 * MINUTE_MILLIS);
	}

	/**
	 * This method returns the time of <em>bain hashmashos</em> based on the calculation of 13.5 minutes (3/4 of an 18
	 * minute <em>Mil</em> before shkiah calculated as {@link #getTzaisGeonim7Point083Degrees() 7.083&deg;}.
	 * 
	 * @return the <code>Date</code> of the <em>bain hashmashos</em> of <em>Rabainu Tam</em> in this calculation. If the
	 *         calculation can't be computed such as northern and southern locations even south of the Arctic Circle and
	 *         north of the Antarctic Circle where the sun may not reach low enough below the horizon for this
	 *         calculation, a null will be returned. See detailed explanation on top of the {@link AstronomicalCalendar}
	 *         documentation.
	 * @see #getTzaisGeonim7Point083Degrees()
	 */
	public Date getBainHasmashosRT13Point5MinutesBefore7Point083Degrees() {
		return getTimeOffset(getSunsetOffsetByDegrees(ZENITH_7_POINT_083), -13.5 * MINUTE_MILLIS);
	}

	/**
	 * This method returns <em>bain hashmashos</em> of <em>Rabainu Tam</em> calculated according to the opinion of the
	 * <em>Divray Yosef</em> (see Yisrael Vehazmanim) calculated 5/18th (27.77%) of the time between <em>alos</em>
	 * (calculated as 19.8&deg; before sunrise) and sunrise. This is added to sunset to arrive at the time for
	 * <em>bain hashmashos</em> of <em>Rabainu Tam</em>).
	 * 
	 * @return the <code>Date</code> of <em>bain hashmashos</em> of <em>Rabainu Tam</em> for this calculation. If the
	 *         calculation can't be computed such as northern and southern locations even south of the Arctic Circle and
	 *         north of the Antarctic Circle where the sun may not reach low enough below the horizon for this
	 *         calculation, a null will be returned. See detailed explanation on top of the {@link AstronomicalCalendar}
	 *         documentation.
	 */
	public Date getBainHasmashosRT2Stars() {
		Date alos19Point8 = getAlos19Point8Degrees();
		Date sunrise = getSeaLevelSunrise();
		if (alos19Point8 == null || sunrise == null) {
			return null;
		}
		return getTimeOffset(getSeaLevelSunset(), (sunrise.getTime() - alos19Point8.getTime()) * (5 / 18d));
	}

	/**
	 * This method returns the <em>tzais</em> (nightfall) based on the opinion of the <em>Geonim</em> calculated at the
	 * sun's position at {@link #ZENITH_3_POINT_7 3.7&deg;} below the western horizon.
	 * 
	 * @return the <code>Date</code> representing the time when the sun is 3.7&deg; below sea level.
	 * @see #ZENITH_3_POINT_7
	 */
	public Date getTzaisGeonim3Point7Degrees() {
		return getSunsetOffsetByDegrees(ZENITH_3_POINT_7);
	}

	/**
	 * This method returns the <em>tzais</em> (nightfall) based on the opinion of the <em>Geonim</em> calculated at the
	 * sun's position at {@link #ZENITH_3_POINT_8 3.8&deg;} below the western horizon.
	 * 
	 * @return the <code>Date</code> representing the time when the sun is 3.8&deg; below sea level.
	 * @see #ZENITH_3_POINT_8
	 */
	public Date getTzaisGeonim3Point8Degrees() {
		return getSunsetOffsetByDegrees(ZENITH_3_POINT_8);
	}

	/**
	 * This method returns the <em>tzais</em> (nightfall) based on the opinion of the <em>Geonim</em> calculated at the
	 * sun's position at {@link #ZENITH_5_POINT_95 5.95&deg;} below the western horizon.
	 * 
	 * @return the <code>Date</code> representing the time when the sun is 5.95&deg; below sea level. If the calculation
	 *         can't be computed such as northern and southern locations even south of the Arctic Circle and north of
	 *         the Antarctic Circle where the sun may not reach low enough below the horizon for this calculation, a
	 *         null will be returned. See detailed explanation on top of the {@link AstronomicalCalendar} documentation.
	 * @see #ZENITH_5_POINT_95
	 */
	public Date getTzaisGeonim5Point95Degrees() {
		return getSunsetOffsetByDegrees(ZENITH_5_POINT_95);
	}

	/**
	 * This method returns the <em>tzais</em> (nightfall) based on the opinion of the <em>Geonim</em> calculated as 3/4
	 * of a <a href= "http://en.wikipedia.org/wiki/Biblical_and_Talmudic_units_of_measurement" >Mil</a> based on an 18
	 * minute Mil, or 13.5 minutes. It is the sun's position at {@link #ZENITH_3_POINT_65 3.65&deg;} below the western
	 * horizon. This is a very early <em>zman</em> and should not be relied on without Rabbinical guidance.
	 * 
	 * @return the <code>Date</code> representing the time when the sun is 3.65&deg; below sea level. If the calculation
	 *         can't be computed such as northern and southern locations even south of the Arctic Circle and north of
	 *         the Antarctic Circle where the sun may not reach low enough below the horizon for this calculation, a
	 *         null will be returned. See detailed explanation on top of the {@link AstronomicalCalendar} documentation.
	 * @see #ZENITH_3_POINT_65
	 */
	public Date getTzaisGeonim3Point65Degrees() {
		return getSunsetOffsetByDegrees(ZENITH_3_POINT_65);
	}

	/**
	 * This method returns the <em>tzais</em> (nightfall) based on the opinion of the <em>Geonim</em> calculated as 3/4
	 * of a <a href= "http://en.wikipedia.org/wiki/Biblical_and_Talmudic_units_of_measurement" >Mil</a> based on an 18
	 * minute Mil, or 13.5 minutes. It is the sun's position at {@link #ZENITH_3_POINT_676 3.676&deg;} below the western
	 * horizon based on the calculations of Stanley Fishkind. This is a very early <em>zman</em> and should not be
	 * relied on without Rabbinical guidance.
	 * 
	 * @return the <code>Date</code> representing the time when the sun is 3.676&deg; below sea level. If the
	 *         calculation can't be computed such as northern and southern locations even south of the Arctic Circle and
	 *         north of the Antarctic Circle where the sun may not reach low enough below the horizon for this
	 *         calculation, a null will be returned. See detailed explanation on top of the {@link AstronomicalCalendar}
	 *         documentation.
	 * @see #ZENITH_3_POINT_676
	 */
	public Date getTzaisGeonim3Point676Degrees() {
		return getSunsetOffsetByDegrees(ZENITH_3_POINT_676);
	}

	/**
	 * This method returns the <em>tzais</em> (nightfall) based on the opinion of the <em>Geonim</em> calculated as 3/4
	 * of a <a href= "http://en.wikipedia.org/wiki/Biblical_and_Talmudic_units_of_measurement" >Mil</a> based on a 24
	 * minute Mil, or 18 minutes. It is the sun's position at {@link #ZENITH_4_POINT_61 4.61&deg;} below the western
	 * horizon. This is a very early <em>zman</em> and should not be relied on without Rabbinical guidance.
	 * 
	 * @return the <code>Date</code> representing the time when the sun is 4.61&deg; below sea level. If the calculation
	 *         can't be computed such as northern and southern locations even south of the Arctic Circle and north of
	 *         the Antarctic Circle where the sun may not reach low enough below the horizon for this calculation, a
	 *         null will be returned. See detailed explanation on top of the {@link AstronomicalCalendar} documentation.
	 * @see #ZENITH_4_POINT_61
	 */
	public Date getTzaisGeonim4Point61Degrees() {
		return getSunsetOffsetByDegrees(ZENITH_4_POINT_61);
	}

	/**
	 * This method returns the <em>tzais</em> (nightfall) based on the opinion of the <em>Geonim</em> calculated as 3/4
	 * of a <a href= "http://en.wikipedia.org/wiki/Biblical_and_Talmudic_units_of_measurement" >Mil</a>, based on a 22.5
	 * minute Mil, or 16 7/8 minutes. It is the sun's position at {@link #ZENITH_4_POINT_37 4.37&deg;} below the western
	 * horizon. This is a very early <em>zman</em> and should not be relied on without Rabbinical guidance.
	 * 
	 * @return the <code>Date</code> representing the time when the sun is 4.37&deg; below sea level. If the calculation
	 *         can't be computed such as northern and southern locations even south of the Arctic Circle and north of
	 *         the Antarctic Circle where the sun may not reach low enough below the horizon for this calculation, a
	 *         null will be returned. See detailed explanation on top of the {@link AstronomicalCalendar} documentation.
	 * @see #ZENITH_4_POINT_37
	 */
	public Date getTzaisGeonim4Point37Degrees() {
		return getSunsetOffsetByDegrees(ZENITH_4_POINT_37);
	}

	/**
	 * This method returns the <em>tzais</em> (nightfall) based on the opinion of the <em>Geonim</em> calculated as 3/4
	 * of a 24 minute
	 * <em><a href= "http://en.wikipedia.org/wiki/Biblical_and_Talmudic_units_of_measurement" >Mil</a></em>, (
	 * <em>Baal Hatanya</em>) based on a <em>Mil</em> being 24 minutes, and is calculated as 18 + 2 + 4 for a total of
	 * 24 minutes (FIXME: additional documentation details needed). It is the sun's position at
	 * {@link #ZENITH_5_POINT_88 5.88&deg;} below the western horizon. This is a very early <em>zman</em> and should not
	 * be relied on without Rabbinical guidance.
	 * 
	 * @return the <code>Date</code> representing the time when the sun is 5.88&deg; below sea level. If the calculation
	 *         can't be computed such as northern and southern locations even south of the Arctic Circle and north of
	 *         the Antarctic Circle where the sun may not reach low enough below the horizon for this calculation, a
	 *         null will be returned. See detailed explanation on top of the {@link AstronomicalCalendar} documentation.
	 * @see #ZENITH_5_POINT_88
	 */
	public Date getTzaisGeonim5Point88Degrees() {
		return getSunsetOffsetByDegrees(ZENITH_5_POINT_88);
	}

	/**
	 * This method returns the <em>tzais</em> (nightfall) based on the opinion of the <em>Geonim</em> calculated as 3/4
	 * of a <a href= "http://en.wikipedia.org/wiki/Biblical_and_Talmudic_units_of_measurement" >Mil</a> based on the
	 * sun's position at {@link #ZENITH_4_POINT_8 4.8&deg;} below the western horizon. This is based on Rabbi Leo Levi's
	 * calculations. FIXME: additional documentation needed. This is the This is a very early <em>zman</em> and should
	 * not be relied on without Rabbinical guidance.
	 * 
	 * @return the <code>Date</code> representing the time when the sun is 4.8&deg; below sea level. If the calculation
	 *         can't be computed such as northern and southern locations even south of the Arctic Circle and north of
	 *         the Antarctic Circle where the sun may not reach low enough below the horizon for this calculation, a
	 *         null will be returned. See detailed explanation on top of the {@link AstronomicalCalendar} documentation.
	 * @see #ZENITH_4_POINT_8
	 */
	public Date getTzaisGeonim4Point8Degrees() {
		return getSunsetOffsetByDegrees(ZENITH_4_POINT_8);
	}
	
	
	/**
	 * This method returns the <em>tzais</em> (nightfall) based on the opinion of the <em>Geonim</em> as calculated by Rabbi
	 * Yechiel Michel Tukachinsky. It is based on of the position of the sun no later than {@link #getTzaisGeonim6Point45Degrees() 31
	 * minutes} after sunset in Jerusalem, and at the height of the summer solstice, this zman is 28 minutes after
	 * <em>shkiah</em>. This computes to 6.45&deg; below the western horizon. (FIXME: additional documentation details needed)
	 * 
	 * @return the <code>Date</code> representing the time when the sun is 6.45&deg; below sea level. If the
	 *         calculation can't be computed such as northern and southern locations even south of the Arctic Circle and
	 *         north of the Antarctic Circle where the sun may not reach low enough below the horizon for this
	 *         calculation, a null will be returned. See detailed explanation on top of the {@link AstronomicalCalendar}
	 *         documentation.
	 * @see #ZENITH_6_POINT_45
	 */
	public Date getTzaisGeonim6Point45Degrees() {
		return getSunsetOffsetByDegrees(ZENITH_6_POINT_45);
	}

	/**
	 * This method returns the <em>tzais</em> (nightfall) based on the opinion of the <em>Geonim</em> calculated as 30
	 * minutes after sunset during the equinox in Yerushalayim. The sun's position at this time computes to
	 * {@link #ZENITH_7_POINT_083 7.083&deg; (or 7&deg; 5\u2032} below the western horizon. Note that this is a common
	 * and rounded number. Computation shows the accurate number is 7.2&deg;
	 * 
	 * @return the <code>Date</code> representing the time when the sun is 7.083&deg; below sea level. If the
	 *         calculation can't be computed such as northern and southern locations even south of the Arctic Circle and
	 *         north of the Antarctic Circle where the sun may not reach low enough below the horizon for this
	 *         calculation, a null will be returned. See detailed explanation on top of the {@link AstronomicalCalendar}
	 *         documentation.
	 * @see #ZENITH_7_POINT_083
	 */
	public Date getTzaisGeonim7Point083Degrees() {
		return getSunsetOffsetByDegrees(ZENITH_7_POINT_083);
	}

	/**
	 * This method returns the <em>tzais</em> (nightfall) based on the opinion of the <em>Geonim</em> calculated at the
	 * sun's position at {@link #ZENITH_8_POINT_5 8.5&deg;} below the western horizon.
	 * 
	 * @return the <code>Date</code> representing the time when the sun is 8.5&deg; below sea level. If the calculation
	 *         can't be computed such as northern and southern locations even south of the Arctic Circle and north of
	 *         the Antarctic Circle where the sun may not reach low enough below the horizon for this calculation, a
	 *         null will be returned. See detailed explanation on top of the {@link AstronomicalCalendar} documentation.
	 * @see #ZENITH_8_POINT_5
	 */
	public Date getTzaisGeonim8Point5Degrees() {
		return getSunsetOffsetByDegrees(ZENITH_8_POINT_5);
	}

	/**
	 * This method returns the <em>tzais</em> (nightfall) based on the opinion of the <em>Chavas Yair</em> and
	 * <em>Divray Malkiel</em> that the time to walk the distance of a <em>Mil</em> is 15 minutes for a total of 60
	 * minutes for 4 <em>Mil</em> after {@link #getSeaLevelSunset() sea level sunset}.
	 * 
	 * @return the <code>Date</code> representing 60 minutes after sea level sunset. If the calculation can't be
	 *         computed such as in the Arctic Circle where there is at least one day a year where the sun does not rise,
	 *         and one where it does not set, a null will be returned. See detailed explanation on top of the
	 *         {@link AstronomicalCalendar} documentation.
	 * @see #getAlos60()
	 */
	public Date getTzais60() {
		return getTimeOffset(getSeaLevelSunset(), 60 * MINUTE_MILLIS);
	}

	/**
	 * This method returns <em>tzais</em> usually calculated as 40 minutes (configurable to any offset via
	 * {@link #setAteretTorahSunsetOffset(double)}) after sunset. Please note that <em>Chacham Yosef Harari-Raful</em>
	 * of <em>Yeshivat Ateret Torah</em> who uses this time, does so only for calculating various other
	 * <em>zmanai hayom</em> such as <em>Sof Zman Krias Shema</em> and <em>Plag Hamincha</em>. His calendars do not
	 * publish a <em>zman</em> for <em>Tzais</em>. It should also be noted that <em>Chacham Harari-Raful</em> provided a
	 * 25 minute <em>zman</em> for Israel. This API uses 40 minutes year round in any place on the globe by default.
	 * This offset can be changed by calling {@link #setAteretTorahSunsetOffset(double)}.
	 * 
	 * @return the <code>Date</code> representing 40 minutes (configurable via {@link #setAteretTorahSunsetOffset})
	 *         after sea level sunset. If the calculation can't be computed such as in the Arctic Circle where there is
	 *         at least one day a year where the sun does not rise, and one where it does not set, a null will be
	 *         returned. See detailed explanation on top of the {@link AstronomicalCalendar} documentation.
	 * @see #getAteretTorahSunsetOffset()
	 * @see #setAteretTorahSunsetOffset(double)
	 */
	public Date getTzaisAteretTorah() {
		return getTimeOffset(getSeaLevelSunset(), getAteretTorahSunsetOffset() * MINUTE_MILLIS);
	}

	/**
	 * Returns the offset in minutes after sunset used to calculate sunset for the Ateret Torah zmanim. The defaullt
	 * value is 40 minutes. This affects most zmanim, since almost all zmanim use sunbset as part of their calculation.
	 * 
	 * @return the number of minutes after sunset for <em>Tzait</em>.
	 * @see #setAteretTorahSunsetOffset(double)
	 */
	public double getAteretTorahSunsetOffset() {
		return this.ateretTorahSunsetOffset;
	}

	/**
	 * Allows setting the offset in minutes after sunset for the Ateret Torah zmanim. The default if unset is 40
	 * minutes. Chacham Yosef Harari-Raful of Yeshivat Ateret Torah uses 40 minutes globally with the exception of
	 * Israel where a 25 minute offset is used. This 40 minute (or any other) offset can be overridden by this methd.
	 * This offset impacts all Ateret Torah zmanim.
	 * 
	 * @param ateretTorahSunsetOffset
	 *            the number of minutes after sunset to use as an offset for the Ateret Torah <em>tzais</em>
	 * @see #getAteretTorahSunsetOffset()
	 */
	public void setAteretTorahSunsetOffset(double ateretTorahSunsetOffset) {
		this.ateretTorahSunsetOffset = ateretTorahSunsetOffset;
	}

	/**
	 * This method returns the latest <em>zman krias shema</em> (time to recite Shema in the morning) based on the
	 * calculation of Chacham Yosef Harari-Raful of Yeshivat Ateret Torah, that the day starts
	 * {@link #getAlos72Zmanis() 1/10th of the day} before sunrise and is usually calculated as ending
	 * {@link #getTzaisAteretTorah() 40 minutes after sunset} (configurable to any offset via
	 * {@link #setAteretTorahSunsetOffset(double)}). <em>shaos zmaniyos</em> are calculated based on this day and added
	 * to {@link #getAlos72Zmanis() alos} to reach this time. This time is 3
	 * <em> {@link #getShaahZmanisAteretTorah() shaos zmaniyos}</em> (temporal hours) after
	 * <em>{@link #getAlos72Zmanis()
	 * alos 72 zmaniyos}</em>. <b>Note: </b> Based on this calculation <em>chatzos</em> will not be at midday.
	 * 
	 * @return the <code>Date</code> of the latest <em>zman krias shema</em> based on this calculation. If the
	 *         calculation can't be computed such as in the Arctic Circle where there is at least one day a year where
	 *         the sun does not rise, and one where it does not set, a null will be returned. See detailed explanation
	 *         on top of the {@link AstronomicalCalendar} documentation.
	 * @see #getAlos72Zmanis()
	 * @see #getTzaisAteretTorah()
	 * @see #getAteretTorahSunsetOffset()
	 * @see #setAteretTorahSunsetOffset(double)
	 * @see #getShaahZmanisAteretTorah()
	 */
	public Date getSofZmanShmaAteretTorah() {
		return getSofZmanShma(getAlos72Zmanis(), getTzaisAteretTorah());
	}

	/**
	 * This method returns the latest <em>zman tfila</em> (time to recite the morning prayers) based on the calculation
	 * of Chacham Yosef Harari-Raful of Yeshivat Ateret Torah, that the day starts {@link #getAlos72Zmanis() 1/10th of
	 * the day} before sunrise and is usually calculated as ending {@link #getTzaisAteretTorah() 40 minutes after
	 * sunset} (configurable to any offset via {@link #setAteretTorahSunsetOffset(double)}). <em>shaos zmaniyos</em> are
	 * calculated based on this day and added to {@link #getAlos72Zmanis() alos} to reach this time. This time is 4 *
	 * <em>{@link #getShaahZmanisAteretTorah() shaos zmaniyos}</em> (temporal hours) after
	 * <em>{@link #getAlos72Zmanis() alos 72 zmaniyos}</em>.
	 * <b>Note: </b> Based on this calculation <em>chatzos</em> will not be at midday.
	 * 
	 * @return the <code>Date</code> of the latest <em>zman krias shema</em> based on this calculation. If the
	 *         calculation can't be computed such as in the Arctic Circle where there is at least one day a year where
	 *         the sun does not rise, and one where it does not set, a null will be returned. See detailed explanation
	 *         on top of the {@link AstronomicalCalendar} documentation.
	 * @see #getAlos72Zmanis()
	 * @see #getTzaisAteretTorah()
	 * @see #getShaahZmanisAteretTorah()
	 * @see #setAteretTorahSunsetOffset(double)
	 */
	public Date getSofZmanTfilahAteretTorah() {
		return getSofZmanTfila(getAlos72Zmanis(), getTzaisAteretTorah());
	}

	/**
	 * This method returns the time of <em>mincha gedola</em> based on the calculation of
	 * <em>Chacham Yosef Harari-Raful</em> of <em>Yeshivat Ateret Torah</em>, that the day starts
	 * {@link #getAlos72Zmanis() 1/10th of the day} before sunrise and is usually calculated as ending
	 * {@link #getTzaisAteretTorah() 40 minutes after sunset} (configurable to any offset via
	 * {@link #setAteretTorahSunsetOffset(double)}). This is the perfered earliest time to pray <em>mincha</em>
	 * according to the opinion of the <em>Rambam</em> and others. For more information on this see the documentation on
	 * <em>{@link #getMinchaGedola() mincha gedola}</em>. This is calculated as 6.5 {@link #getShaahZmanisAteretTorah()
	 * solar hours} after alos. The calculation used is 6.5 * {@link #getShaahZmanisAteretTorah()} after
	 * <em>{@link #getAlos72Zmanis() alos}</em>.
	 * 
	 * @see #getAlos72Zmanis()
	 * @see #getTzaisAteretTorah()
	 * @see #getShaahZmanisAteretTorah()
	 * @see #getMinchaGedola()
	 * @see #getMinchaKetanaAteretTorah()
	 * @see ZmanimCalendar#getMinchaGedola()
	 * @see #getAteretTorahSunsetOffset()
	 * @see #setAteretTorahSunsetOffset(double)
	 * 
	 * @return the <code>Date</code> of the time of mincha gedola. If the calculation can't be computed such as in the
	 *         Arctic Circle where there is at least one day a year where the sun does not rise, and one where it does
	 *         not set, a null will be returned. See detailed explanation on top of the {@link AstronomicalCalendar}
	 *         documentation.
	 */
	public Date getMinchaGedolaAteretTorah() {
		return getMinchaGedola(getAlos72Zmanis(), getTzaisAteretTorah());
	}

	/**
	 * This method returns the time of <em>mincha ketana</em> based on the calculation of
	 * <em>Chacham Yosef Harari-Raful</em> of <em>Yeshivat Ateret Torah</em>, that the day starts
	 * {@link #getAlos72Zmanis() 1/10th of the day} before sunrise and is usually calculated as ending
	 * {@link #getTzaisAteretTorah() 40 minutes after sunset} (configurable to any offset via
	 * {@link #setAteretTorahSunsetOffset(double)}). This is the perfered earliest time to pray <em>mincha</em>
	 * according to the opinion of the <em>Rambam</em> and others. For more information on this see the documentation on
	 * <em>{@link #getMinchaGedola() mincha gedola}</em>. This is calculated as 9.5 {@link #getShaahZmanisAteretTorah()
	 * solar hours} after {@link #getAlos72Zmanis() alos}. The calculation used is 9.5 *
	 * {@link #getShaahZmanisAteretTorah()} after {@link #getAlos72Zmanis() alos}.
	 * 
	 * @see #getAlos72Zmanis()
	 * @see #getTzaisAteretTorah()
	 * @see #getShaahZmanisAteretTorah()
	 * @see #getAteretTorahSunsetOffset()
	 * @see #setAteretTorahSunsetOffset(double)
	 * @see #getMinchaGedola()
	 * @see #getMinchaKetana()
	 * @return the <code>Date</code> of the time of mincha ketana. If the calculation can't be computed such as in the
	 *         Arctic Circle where there is at least one day a year where the sun does not rise, and one where it does
	 *         not set, a null will be returned. See detailed explanation on top of the {@link AstronomicalCalendar}
	 *         documentation.
	 */
	public Date getMinchaKetanaAteretTorah() {
		return getMinchaKetana(getAlos72Zmanis(), getTzaisAteretTorah());
	}

	/**
	 * This method returns the time of <em>plag hamincha</em> based on the calculation of Chacham Yosef Harari-Raful of
	 * Yeshivat Ateret Torah, that the day starts {@link #getAlos72Zmanis() 1/10th of the day} before sunrise and is
	 * usually calculated as ending {@link #getTzaisAteretTorah() 40 minutes after sunset} (configurable to any offset
	 * via {@link #setAteretTorahSunsetOffset(double)}). <em>shaos zmaniyos</em> are calculated based on this day and
	 * added to {@link #getAlos72Zmanis() alos} to reach this time. This time is 10.75
	 * <em>{@link #getShaahZmanisAteretTorah() shaos zmaniyos}</em> (temporal hours) after {@link #getAlos72Zmanis()
	 * dawn}.
	 * 
	 * @return the <code>Date</code> of the plag. If the calculation can't be computed such as in the Arctic Circle
	 *         where there is at least one day a year where the sun does not rise, and one where it does not set, a null
	 *         will be returned. See detailed explanation on top of the {@link AstronomicalCalendar} documentation.
	 * @see #getAlos72Zmanis()
	 * @see #getTzaisAteretTorah()
	 * @see #getShaahZmanisAteretTorah()
	 * @see #setAteretTorahSunsetOffset(double)
	 * @see #getAteretTorahSunsetOffset()
	 */
	public Date getPlagHaminchaAteretTorah() {
		return getPlagHamincha(getAlos72Zmanis(), getTzaisAteretTorah());
	}

	/**
	 * This method returns the time of <em>misheyakir</em> based on the common calculation of the Syrian community in NY
	 * that the <em>alos</em> is a fixed minute offset from day starting {@link #getAlos72Zmanis() 1/10th of the day}
	 * before sunrise. The common offsets are 6 minutes (based on th <em>Pri Megadim</em>, but not linked to the
	 * calculation of <em>Alos</em> as 1/10th of the day), 8 and 18 minutes (possibly attributed to
	 * <em>Chacham Baruch Ben Haim</em>). Since there is no universal accepted offset, the user of this API will have to
	 * specify one. <em>Chacham Yosef Harari-Raful</em> of <em>Yeshivat Ateret Torah</em> does not supply any
	 * <em>zman</em> for <em>misheyakir</em> and does not endorse any specific calculation for <em>misheyakir</em>. For
	 * that reason, this method is not a public method.
	 * 
	 * @param minutes
	 *            the number of minutes after <em>alos</em> calculated as {@link #getAlos72Zmanis() 1/10th of the day}
	 * @return the <code>Date</code> of <em>misheyakir</em>. If the calculation can't be computed such as in the Arctic
	 *         Circle where there is at least one day a year where the sun does not rise, and one where it does not set,
	 *         a null will be returned. See detailed explanation on top of the {@link AstronomicalCalendar}
	 *         documentation.
	 * @see #getAlos72Zmanis()
	 */
	// private Date getMesheyakirAteretTorah(double minutes) {
	// return getTimeOffset(getAlos72Zmanis(), minutes * MINUTE_MILLIS);
	// }

	/**
	 * Method to return <em>tzais</em> (dusk) calculated as 72 minutes zmaniyos, or 1/10th of the day after
	 * {@link #getSeaLevelSunset() sea level sunset}.
	 * 
	 * @return the <code>Date</code> representing the time. If the calculation can't be computed such as in the Arctic
	 *         Circle where there is at least one day a year where the sun does not rise, and one where it does not set,
	 *         a null will be returned. See detailed explanation on top of the {@link AstronomicalCalendar}
	 *         documentation.
	 * @see #getAlos72Zmanis()
	 */
	public Date getTzais72Zmanis() {
		long shaahZmanis = getShaahZmanisGra();
		if (shaahZmanis == Long.MIN_VALUE) {
			return null;
		}
		return getTimeOffset(getSeaLevelSunset(), shaahZmanis * 1.2);
	}

	/**
	 * Method to return <em>tzais</em> (dusk) calculated using 90 minutes zmaniyos (<em>GRA</em> and the
	 * <em>Baal Hatanya</em>) after {@link #getSeaLevelSunset() sea level sunset}.
	 * 
	 * @return the <code>Date</code> representing the time. If the calculation can't be computed such as in the Arctic
	 *         Circle where there is at least one day a year where the sun does not rise, and one where it does not set,
	 *         a null will be returned. See detailed explanation on top of the {@link AstronomicalCalendar}
	 *         documentation.
	 * @see #getAlos90Zmanis()
	 */
	public Date getTzais90Zmanis() {
		long shaahZmanis = getShaahZmanisGra();
		if (shaahZmanis == Long.MIN_VALUE) {
			return null;
		}
		return getTimeOffset(getSeaLevelSunset(), shaahZmanis * 1.5);
	}

	/**
	 * Method to return <em>tzais</em> (dusk) calculated using 96 minutes zmaniyos (<em>GRA</em> and the
	 * <em>Baal Hatanya</em>) after {@link #getSeaLevelSunset() sea level sunset}.
	 * 
	 * @return the <code>Date</code> representing the time. If the calculation can't be computed such as in the Arctic
	 *         Circle where there is at least one day a year where the sun does not rise, and one where it does not set,
	 *         a null will be returned. See detailed explanation on top of the {@link AstronomicalCalendar}
	 *         documentation.
	 * @see #getAlos96Zmanis()
	 */
	public Date getTzais96Zmanis() {
		long shaahZmanis = getShaahZmanisGra();
		if (shaahZmanis == Long.MIN_VALUE) {
			return null;
		}
		return getTimeOffset(getSeaLevelSunset(), shaahZmanis * 1.6);
	}

	/**
	 * Method to return <em>tzais</em> (dusk) calculated as 90 minutes after sea level sunset. This method returns
	 * <em>tzais</em> (nightfall) based on the opinion of the Magen Avraham that the time to walk the distance of a
	 * <em>Mil</em> according to the <em>Rambam</em>'s opinion is 18 minutes for a total of 90 minutes based on the
	 * opinion of <em>Ula</em> who calculated <em>tzais</em> as 5 <em>Mil</em> after sea level shkiah (sunset). A
	 * similar calculation {@link #getTzais19Point8Degrees()}uses solar position calculations based on this time.
	 * 
	 * @return the <code>Date</code> representing the time. If the calculation can't be computed such as in the Arctic
	 *         Circle where there is at least one day a year where the sun does not rise, and one where it does not set,
	 *         a null will be returned. See detailed explanation on top of the {@link AstronomicalCalendar}
	 *         documentation.
	 * @see #getTzais19Point8Degrees()
	 * @see #getAlos90()
	 */
	public Date getTzais90() {
		return getTimeOffset(getSeaLevelSunset(), 90 * MINUTE_MILLIS);
	}

	/**
	 * This method returns <em>tzais</em> (nightfall) based on the opinion of the <em>Magen Avraham</em> that the time
	 * to walk the distance of a <em>Mil</em> according to the <em>Rambam</em>'s opinion is 2/5 of an hour (24 minutes)
	 * for a total of 120 minutes based on the opinion of <em>Ula</em> who calculated <em>tzais</em> as 5 <em>Mil</em>
	 * after sea level <em>shkiah</em> (sunset). A similar calculation {@link #getTzais26Degrees()} uses temporal
	 * calculations based on this time.
	 * 
	 * @return the <code>Date</code> representing the time. If the calculation can't be computed such as in the Arctic
	 *         Circle where there is at least one day a year where the sun does not rise, and one where it does not set,
	 *         a null will be returned. See detailed explanation on top of the {@link AstronomicalCalendar}
	 *         documentation.
	 * @see #getTzais26Degrees()
	 * @see #getAlos120()
	 */
	public Date getTzais120() {
		return getTimeOffset(getSeaLevelSunset(), 120 * MINUTE_MILLIS);
	}

	/**
	 * Method to return <em>tzais</em> (dusk) calculated using 120 minutes zmaniyos (<em>GRA</em> and the
	 * <em>Baal Hatanya</em>) after {@link #getSeaLevelSunset() sea level sunset}.
	 * 
	 * @return the <code>Date</code> representing the time. If the calculation can't be computed such as in the Arctic
	 *         Circle where there is at least one day a year where the sun does not rise, and one where it does not set,
	 *         a null will be returned. See detailed explanation on top of the {@link AstronomicalCalendar}
	 *         documentation.
	 * @see #getAlos120Zmanis()
	 */
	public Date getTzais120Zmanis() {
		long shaahZmanis = getShaahZmanisGra();
		if (shaahZmanis == Long.MIN_VALUE) {
			return null;
		}
		return getTimeOffset(getSeaLevelSunset(), shaahZmanis * 2.0);
	}

	/**
	 * For information on how this is calculated see the comments on {@link #getAlos16Point1Degrees()}
	 * 
	 * @return the <code>Date</code> representing the time. If the calculation can't be computed such as northern and
	 *         southern locations even south of the Arctic Circle and north of the Antarctic Circle where the sun may
	 *         not reach low enough below the horizon for this calculation, a null will be returned. See detailed
	 *         explanation on top of the {@link AstronomicalCalendar} documentation.
	 * @see #getTzais72()
	 * @see #getAlos16Point1Degrees() for more information on this calculation.
	 */
	public Date getTzais16Point1Degrees() {
		return getSunsetOffsetByDegrees(ZENITH_16_POINT_1);
	}

	/**
	 * For information on how this is calculated see the comments on {@link #getAlos26Degrees()}
	 * 
	 * @return the <code>Date</code> representing the time. If the calculation can't be computed such as northern and
	 *         southern locations even south of the Arctic Circle and north of the Antarctic Circle where the sun may
	 *         not reach low enough below the horizon for this calculation, a null will be returned. See detailed
	 *         explanation on top of the {@link AstronomicalCalendar} documentation.
	 * @see #getTzais120()
	 * @see #getAlos26Degrees()
	 */
	public Date getTzais26Degrees() {
		return getSunsetOffsetByDegrees(ZENITH_26_DEGREES);
	}

	/**
	 * For information on how this is calculated see the comments on {@link #getAlos18Degrees()}
	 * 
	 * @return the <code>Date</code> representing the time. If the calculation can't be computed such as northern and
	 *         southern locations even south of the Arctic Circle and north of the Antarctic Circle where the sun may
	 *         not reach low enough below the horizon for this calculation, a null will be returned. See detailed
	 *         explanation on top of the {@link AstronomicalCalendar} documentation.
	 * @see #getAlos18Degrees()
	 */
	public Date getTzais18Degrees() {
		return getSunsetOffsetByDegrees(ASTRONOMICAL_ZENITH);
	}

	/**
	 * For information on how this is calculated see the comments on {@link #getAlos19Point8Degrees()}
	 * 
	 * @return the <code>Date</code> representing the time. If the calculation can't be computed such as northern and
	 *         southern locations even south of the Arctic Circle and north of the Antarctic Circle where the sun may
	 *         not reach low enough below the horizon for this calculation, a null will be returned. See detailed
	 *         explanation on top of the {@link AstronomicalCalendar} documentation.
	 * @see #getTzais90()
	 * @see #getAlos19Point8Degrees()
	 */
	public Date getTzais19Point8Degrees() {
		return getSunsetOffsetByDegrees(ZENITH_19_POINT_8);
	}

	/**
	 * A method to return <em>tzais</em> (dusk) calculated as 96 minutes after sea level sunset. For information on how
	 * this is calculated see the comments on {@link #getAlos96()}.
	 * 
	 * @return the <code>Date</code> representing the time. If the calculation can't be computed such as in the Arctic
	 *         Circle where there is at least one day a year where the sun does not rise, and one where it does not set,
	 *         a null will be returned. See detailed explanation on top of the {@link AstronomicalCalendar}
	 *         documentation.
	 * @see #getAlos96()
	 */
	public Date getTzais96() {
		return getTimeOffset(getSeaLevelSunset(), 96 * MINUTE_MILLIS);
	}

	/**
	 * A method that returns the local time for fixed <em>chatzos</em>. This time is noon and midnight adjusted from
	 * standard time to account for the local latitude. The 360&deg; of the globe divided by 24 calculates to 15&deg;
	 * per hour with 4 minutes per degree, so at a longitude of 0 , 15, 30 etc... <em>Chatzos</em> in 12:00 noon.
	 * Lakewood, N.J., whose longitude is -74.2094, is 0.7906 away from the closest multiple of 15 at -75&deg;. This is
	 * multiplied by 4 to yield 3 minutes and 10 seconds for a <em>chatzos</em> of 11:56:50. This method is not tied to
	 * the theoretical 15&deg; timezones, but will adjust to the actual timezone and <a
	 * href="http://en.wikipedia.org/wiki/Daylight_saving_time">Daylight saving time</a>.
	 * 
	 * @return the Date representing the local <em>chatzos</em>
	 * @see GeoLocation#getLocalMeanTimeOffset()
	 */
	public Date getFixedLocalChatzos() {
		return getTimeOffset(getDateFromTime(12.0 - getGeoLocation().getTimeZone().getRawOffset()
				/ (double) HOUR_MILLIS, true), -getGeoLocation().getLocalMeanTimeOffset());
	}

	/**
	 * A method that returns the latest <em>zman krias shema</em> (time to recite Shema in the morning) calculated as 3
	 * hours before {@link #getFixedLocalChatzos()}.
	 * 
	 * @return the <code>Date</code> of the latest <em>zman krias shema</em> calculated as 3 hours before
	 *         {@link #getFixedLocalChatzos()}..
	 * @see #getFixedLocalChatzos()
	 * @see #getSofZmanTfilaFixedLocal()
	 */
	public Date getSofZmanShmaFixedLocal() {
		return getTimeOffset(getFixedLocalChatzos(), -180 * MINUTE_MILLIS);
	}

	/**
	 * This method returns the latest <em>zman tfila</em> (time to recite the morning prayers) calculated as 2 hours
	 * before {@link #getFixedLocalChatzos()}.
	 * 
	 * @return the <code>Date</code> of the latest <em>zman tfila</em>.
	 * @see #getFixedLocalChatzos()
	 * @see #getSofZmanShmaFixedLocal()
	 */
	public Date getSofZmanTfilaFixedLocal() {
		return getTimeOffset(getFixedLocalChatzos(), -120 * MINUTE_MILLIS);
	}

	/**
	 * Returns the latest time of Kiddush Levana according to the <a
	 * href="http://en.wikipedia.org/wiki/Yaakov_ben_Moshe_Levi_Moelin">Maharil's</a> opinion that it is calculated as
	 * halfway between molad and molad. This adds half the 29 days, 12 hours and 793 chalakim time between molad and
	 * molad (14 days, 18 hours, 22 minutes and 666 milliseconds) to the month's molad. If the time of
	 * <em>sof zman Kiddush Levana</em> occurs during the day (between the <em>alos</em> and <em>tzais</em> passed in as
	 * parameters), it returns the <em>alos</em> passed in. If a null alos or tzais are passed to this method, the
	 * non-daytime adjusted time will be returned. This method is available in the 1.3 release of the API but may change
	 * or be removed in the future since it depends on the still changing {@link JewishCalendar} and related classes.
	 * 
	 * @param alos
	 *            the begining of the Jewish day. If Kidush Levana occurs durning the day (starting at alos and ending
	 *            at tzais), the time returned will be alos. If either the alos or tzais parameters are null, no daytime
	 *            adjustment will be made.
	 * @param tzais
	 *            the end of the Jewish day. If Kidush Levana occurs durning the day (starting at alos and ending at
	 *            tzais), the time returned will be alos. If either the alos or tzais parameters are null, no daytime
	 *            adjustment will be made.
	 * @return the Date representing the moment halfway between molad and molad. If the time occurs between
	 *         <em>alos</em> and <em>tzais</em>, <em>alos</em> will be returned
	 * @see #getSofZmanKidushLevanaBetweenMoldos()
	 * @see #getSofZmanKidushLevana15Days(Date, Date)
	 * @see JewishCalendar#getSofZmanKidushLevanaBetweenMoldos()
	 */
	public Date getSofZmanKidushLevanaBetweenMoldos(Date alos, Date tzais) {
		JewishCalendar jewishCalendar = new JewishCalendar();
		jewishCalendar.setGregorianDate(getCalendar().get(Calendar.YEAR), getCalendar().get(Calendar.MONTH),
				getCalendar().get(Calendar.DAY_OF_MONTH));
		Calendar sofZmanKidushLevanaCalendar = (Calendar) getCalendar().clone();
		Date sofZmanKidushLevana = jewishCalendar.getSofZmanKidushLevanaBetweenMoldos();
		sofZmanKidushLevanaCalendar.setTime(sofZmanKidushLevana);
		if (alos != null && tzais != null
				&& sofZmanKidushLevanaCalendar.get(Calendar.YEAR) == getCalendar().get(Calendar.YEAR)
				&& sofZmanKidushLevanaCalendar.get(Calendar.MONTH) == getCalendar().get(Calendar.MONTH)
				&& sofZmanKidushLevanaCalendar.get(Calendar.DAY_OF_MONTH) == getCalendar().get(Calendar.DAY_OF_MONTH)) {
			if (sofZmanKidushLevana.after(alos) && sofZmanKidushLevana.before(tzais)) {
				return alos;
			} else {
				return sofZmanKidushLevana;
			}
		}
		return null;
	}

	/**
	 * Returns the latest time of Kiddush Levana according to the <a
	 * href="http://en.wikipedia.org/wiki/Yaakov_ben_Moshe_Levi_Moelin">Maharil's</a> opinion that it is calculated as
	 * halfway between molad and molad. This adds half the 29 days, 12 hours and 793 chalakim time between
	 * <em>molad</em> and <em>molad</em> (14 days, 18 hours, 22 minutes and 666 milliseconds) to the month's molad. If
	 * the time of <em>sof zman Kiddush Levana</em> occurs during the day (between
	 * <em>{@link ZmanimCalendar#getAlos72() Alos}</em> and <em>{@link ZmanimCalendar#getTzais72() tzais}</em>) it
	 * return the <em>alos</em> prior to the calculated <em>sof zman Kiddush Levana</em>. This method is available in
	 * the 1.3 release of the API but may change or be removed in the future since it depends on the still changing
	 * {@link JewishCalendar} and related classes.
	 * 
	 * @return the Date representing the moment halfway between molad and molad. If the time occurs between
	 *         <em>alos</em> and <em>tzais</em>, <em>alos</em> will be returned
	 * @see #getSofZmanKidushLevanaBetweenMoldos(Date, Date)
	 * @see #getSofZmanKidushLevana15Days()
	 * @see JewishCalendar#getSofZmanKidushLevanaBetweenMoldos()
	 */
	public Date getSofZmanKidushLevanaBetweenMoldos() {
		return getSofZmanKidushLevanaBetweenMoldos(getAlos72(), getTzais72());
	}

	/**
	 * Returns the latest time of <em>Kiddush Levana</em> calculated as 15 days after the <em>molad</em>. This is the
	 * opinion brought down in the Shulchan Aruch (Orach Chaim 426). It should be noted that some opinions hold that the
	 * <a href="http://en.wikipedia.org/wiki/Moses_Isserles">Rema</a> who brings down the opinion of the <a
	 * href="http://en.wikipedia.org/wiki/Yaakov_ben_Moshe_Levi_Moelin">Maharil's</a> of calculating
	 * {@link #getSofZmanKidushLevanaBetweenMoldos(Date, Date) half way between molad and mold} is of the opinion that
	 * Mechaber agrees to his opinion. Also see the Aruch Hashulchan. For additional details on the subject, See Rabbi
	 * Dovid Heber's very detailed writeup in Siman Daled (chapter 4) of <a
	 * href="http://www.worldcat.org/oclc/461326125">Shaarei Zmanim</a>. If the time of <em>sof zman Kiddush Levana</em>
	 * occurs during the day (between the <em>alos</em> and <em>tzais</em> passed in as parameters), it returns the
	 * <em>alos</em> passed in. If a null alos or tzais are passed to this method, the non-daytime adjusted time will be
	 * returned. This method is available in the 1.3 release of the API but may change or be removed in the future since
	 * it depends on the still changing {@link JewishCalendar} and related classes.
	 * 
	 * @param alos
	 *            the begining of the Jewish day. If Kidush Levana occurs durning the day (starting at alos and ending
	 *            at tzais), the time returned will be alos. If either the alos or tzais parameters are null, no daytime
	 *            adjustment will be made.
	 * @param tzais
	 *            the end of the Jewish day. If Kidush Levana occurs durning the day (starting at alos and ending at
	 *            tzais), the time returned will be alos. If either the alos or tzais parameters are null, no daytime
	 *            adjustment will be made.
	 * @return the Date representing the moment 15 days after the molad. If the time occurs between <em>alos</em> and
	 *         <em>tzais</em>, <em>alos</em> will be returned
	 * 
	 * @see #getSofZmanKidushLevanaBetweenMoldos(Date, Date)
	 * @see JewishCalendar#getSofZmanKidushLevana15Days()
	 */
	public Date getSofZmanKidushLevana15Days(Date alos, Date tzais) {
		JewishCalendar jewishCalendar = new JewishCalendar();
		jewishCalendar.setGregorianDate(getCalendar().get(Calendar.YEAR), getCalendar().get(Calendar.MONTH),
				getCalendar().get(Calendar.DAY_OF_MONTH));
		Calendar sofZmanKidushLevanaCalendar = (Calendar) getCalendar().clone();
		Date sofZmanKidushLevana = jewishCalendar.getSofZmanKidushLevana15Days();
		sofZmanKidushLevanaCalendar.setTime(sofZmanKidushLevana);
		if (alos != null && tzais != null
				&& sofZmanKidushLevanaCalendar.get(Calendar.YEAR) == getCalendar().get(Calendar.YEAR)
				&& sofZmanKidushLevanaCalendar.get(Calendar.MONTH) == getCalendar().get(Calendar.MONTH)
				&& sofZmanKidushLevanaCalendar.get(Calendar.DAY_OF_MONTH) == getCalendar().get(Calendar.DAY_OF_MONTH)) {
			if (sofZmanKidushLevana.after(alos) && sofZmanKidushLevana.before(tzais)) {
				return alos;
			} else {
				return sofZmanKidushLevana;
			}
		}
		return null;
	}

	/**
	 * Returns the latest time of Kiddush Levana calculated as 15 days after the molad. This is the opinion brought down
	 * in the Shulchan Aruch (Orach Chaim 426). It should be noted that some opinions hold that the
	 * <a href="http://en.wikipedia.org/wiki/Moses_Isserles">Rema</a> who brings down the opinion of the <a
	 * href="http://en.wikipedia.org/wiki/Yaakov_ben_Moshe_Levi_Moelin">Maharil's</a> of calculating
	 * {@link #getSofZmanKidushLevanaBetweenMoldos(Date, Date) half way between molad and mold} is of the opinion that
	 * Mechaber agrees to his opinion. Also see the Aruch Hashulchan. For additional details on the subject, See Rabbi
	 * Dovid Heber's very detailed writeup in Siman Daled (chapter 4) of <a
	 * href="http://www.worldcat.org/oclc/461326125">Shaarei Zmanim</a>. If the time of <em>sof zman Kiddush Levana</em>
	 * occurs during the day (between <em>{@link ZmanimCalendar#getAlos72() Alos}</em> and
	 * <em>{@link ZmanimCalendar#getTzais72() tzais}</em>) it return the <em>alos</em> prior to the calculated
	 * <em>sof zman Kiddush Levana</em>. This method is available in the 1.3 release of the API but may change or be
	 * removed in the future since it depends on the still changing {@link JewishCalendar} and related classes.
	 * 
	 * @return the Date representing the moment 15 days after the <em>molad</em>. If the time occurs between
	 *         <em>alos</em> and <em>tzais</em>, <em>alos</em> will be returned
	 * 
	 * @see #getSofZmanKidushLevana15Days(Date, Date)
	 * @see #getSofZmanKidushLevanaBetweenMoldos()
	 * @see JewishCalendar#getSofZmanKidushLevana15Days()
	 * 
	 */
	public Date getSofZmanKidushLevana15Days() {
		return getSofZmanKidushLevana15Days(getAlos72(), getTzais72());
	}

	/**
	 * Returns the earliest time of <em>Kiddush Levana</em> according to <em>Rabbainu Yonah</em>'s opinion that it can
	 * be said 3 days after the molad.If the time of <em>tchilas zman Kiddush Levana</em> occurs during the day (between
	 * <em>{@link ZmanimCalendar#getAlos72() Alos}</em> and <em>{@link ZmanimCalendar#getTzais72() tzais}</em>) it
	 * return the next <em>tzais</em>. This method is available in the 1.3 release of the API but may change or be
	 * removed in the future since it depends on the still changing {@link JewishCalendar} and related classes.
	 * 
	 * @param alos
	 *            the begining of the Jewish day
	 * @param tzais
	 *            the end of the Jewish day
	 * @return the Date representing the moment 3 days after the molad. If the time occurs between <em>alos</em> and
	 *         <em>tzais</em>, <em>tzais</em> will be returned
	 * @see #getTchilasZmanKidushLevana3Days()
	 * @see #getTchilasZmanKidushLevana7Days(Date, Date)
	 * @see JewishCalendar#getTchilasZmanKidushLevana3Days()
	 */
	public Date getTchilasZmanKidushLevana3Days(Date alos, Date tzais) {
		JewishCalendar jewishCalendar = new JewishCalendar();
		jewishCalendar.setGregorianDate(getCalendar().get(Calendar.YEAR), getCalendar().get(Calendar.MONTH),
				getCalendar().get(Calendar.DAY_OF_MONTH));
		Date tchilasZmanKidushLevana = jewishCalendar.getTchilasZmanKidushLevana3Days();
		Calendar tchilasZmanKidushLevanaCalendar = (Calendar) getCalendar().clone();
		tchilasZmanKidushLevanaCalendar.setTime(tchilasZmanKidushLevana);
		if (alos != null && tzais != null
				&& tchilasZmanKidushLevanaCalendar.get(Calendar.YEAR) == getCalendar().get(Calendar.YEAR)
				&& tchilasZmanKidushLevanaCalendar.get(Calendar.MONTH) == getCalendar().get(Calendar.MONTH)
				&& tchilasZmanKidushLevanaCalendar.get(Calendar.DAY_OF_MONTH) == getCalendar().get(
						Calendar.DAY_OF_MONTH)) {
			if (tchilasZmanKidushLevana.after(alos) && tchilasZmanKidushLevana.before(tzais)) {
				return tzais;
			} else {
				return tchilasZmanKidushLevana;
			}
		}
		return null;
	}

	/**
	 * Returns the earliest time of <em>Kiddush Levana</em> according to <em>Rabbainu Yonah</em>'s opinion that it can
	 * be said 3 days after the molad.If the time of <em>tchilas zman Kiddush Levana</em> occurs during the day (between
	 * <em>{@link ZmanimCalendar#getAlos72() Alos}</em> and <em>{@link ZmanimCalendar#getTzais72() tzais}</em>) it
	 * return the next <em>tzais</em>. This method is available in the 1.3 release of the API but may change or be
	 * removed in the future since it depends on the still changing {@link JewishCalendar} and related classes.
	 * 
	 * @return the Date representing the moment 3 days after the molad. If the time occurs between <em>alos</em> and
	 *         <em>tzais</em>, <em>tzais</em> will be returned
	 * @see #getTchilasZmanKidushLevana3Days(Date, Date)
	 * @see #getTchilasZmanKidushLevana7Days()
	 * @see JewishCalendar#getTchilasZmanKidushLevana3Days()
	 */
	public Date getTchilasZmanKidushLevana3Days() {
		return getTchilasZmanKidushLevana3Days(getAlos72(), getTzais72());
	}

	/**
	 * Returns the earliest time of <em>Kiddush Levana</em> according to the opinions that it should not be said until 7
	 * days after the molad. If the time of <em>tchilas zman Kiddush Levana</em> occurs during the day (between
	 * <em>{@link ZmanimCalendar#getAlos72() Alos}</em> and <em>{@link ZmanimCalendar#getTzais72() tzais}</em>) it
	 * return the next <em>tzais</em>. This method is available in the 1.3 release of the API but may change or be
	 * removed in the future since it depends on the still changing {@link JewishCalendar} and related classes.
	 * 
	 * @param alos
	 *            the begining of the Jewish day
	 * @param tzais
	 *            the end of the Jewish day
	 * @return the Date representing the moment 7 days after the molad. If the time occurs between <em>alos</em> and
	 *         <em>tzais</em>, <em>tzais</em> will be returned
	 * @see #getTchilasZmanKidushLevana3Days(Date, Date)
	 * @see #getTchilasZmanKidushLevana7Days()
	 * @see JewishCalendar#getTchilasZmanKidushLevana7Days()
	 */
	public Date getTchilasZmanKidushLevana7Days(Date alos, Date tzais) {
		JewishCalendar jewishCalendar = new JewishCalendar();
		jewishCalendar.setGregorianDate(getCalendar().get(Calendar.YEAR), getCalendar().get(Calendar.MONTH),
				getCalendar().get(Calendar.DAY_OF_MONTH));

		Calendar tchilasZmanKidushLevanaCalendar = (Calendar) getCalendar().clone();
		Date tchilasZmanKidushLevana = jewishCalendar.getTchilasZmanKidushLevana7Days();
		tchilasZmanKidushLevanaCalendar.setTime(tchilasZmanKidushLevana);
		if (alos != null && tzais != null
				&& tchilasZmanKidushLevanaCalendar.get(Calendar.YEAR) == getCalendar().get(Calendar.YEAR)
				&& tchilasZmanKidushLevanaCalendar.get(Calendar.MONTH) == getCalendar().get(Calendar.MONTH)
				&& tchilasZmanKidushLevanaCalendar.get(Calendar.DAY_OF_MONTH) == getCalendar().get(
						Calendar.DAY_OF_MONTH)) {
			if (tchilasZmanKidushLevana.after(alos) && tchilasZmanKidushLevana.before(tzais)) {
				return tzais;
			} else {
				return tchilasZmanKidushLevana;
			}
		}
		return null;
	}

	/**
	 * Returns the earliest time of <em>Kiddush Levana</em> according to the opinions that it should not be said until 7
	 * days after the molad. If the time of <em>tchilas zman Kiddush Levana</em> occurs during the day (between
	 * <em>{@link ZmanimCalendar#getAlos72() Alos}</em> and <em>{@link ZmanimCalendar#getTzais72() tzais}</em>) it
	 * return the next <em>tzais</em>. This method is available in the 1.3 release of the API but may change or be
	 * removed in the future since it depends on the still changing {@link JewishCalendar} and related classes.
	 * 
	 * @return the Date representing the moment 7 days after the molad. If the time occurs between <em>alos</em> and
	 *         <em>tzais</em>, <em>tzais</em> will be returned
	 * @see #getTchilasZmanKidushLevana7Days(Date, Date)
	 * @see #getTchilasZmanKidushLevana3Days()
	 * @see JewishCalendar#getTchilasZmanKidushLevana7Days()
	 */
	public Date getTchilasZmanKidushLevana7Days() {
		return getTchilasZmanKidushLevana7Days(getAlos72(), getTzais72());
	}

	/**
	 * This method returns the latest time one is allowed eating chametz on Erev Pesach according to the opinion of the
	 * <em>GRA</em> and the <em>Baal Hatanya</em>. This time is identical to the {@link #getSofZmanTfilaGRA() Sof zman
	 * tefilah GRA}. This time is 4 hours into the day based on the opinion of the <em>GRA</em> and the <em>Baal
	 * Hatanya</em> that the day is calculated from sunrise to sunset. This returns the time 4 *
	 * {@link #getShaahZmanisGra()} after {@link #getSeaLevelSunrise() sea level sunrise}.
	 * 
	 * @see ZmanimCalendar#getShaahZmanisGra()
	 * @see ZmanimCalendar#getSofZmanTfilaGRA()
	 * @return the <code>Date</code> one is allowed eating chametz on Erev Pesach. If the calculation can't be computed
	 *         such as in the Arctic Circle where there is at least one day a year where the sun does not rise, and one
	 *         where it does not set, a null will be returned. See detailed explanation on top of the
	 *         {@link AstronomicalCalendar} documentation.
	 */
	public Date getSofZmanAchilasChametzGRA() {
		return getSofZmanTfilaGRA();
	}

	/**
	 * This method returns the latest time one is allowed eating chametz on Erev Pesach according to the opinion of the
	 * <em>MGA</em> based on <em>alos</em> being {@link #getAlos72() 72} minutes before {@link #getSunrise() sunrise}.
	 * This time is identical to the {@link #getSofZmanTfilaMGA72Minutes() Sof zman tefilah MGA 72 minutes}. This time
	 * is 4 <em>{@link #getShaahZmanisMGA() shaos zmaniyos}</em> (temporal hours) after {@link #getAlos72() dawn} based
	 * on the opinion of the <em>MGA</em> that the day is calculated from a {@link #getAlos72() dawn} of 72 minutes
	 * before sunrise to {@link #getTzais72() nightfall} of 72 minutes after sunset. This returns the time of 4 *
	 * {@link #getShaahZmanisMGA()} after {@link #getAlos72() dawn}.
	 * 
	 * @return the <code>Date</code> of the latest time of eating chametz. If the calculation can't be computed such as
	 *         in the Arctic Circle where there is at least one day a year where the sun does not rise, and one where it
	 *         does not set), a null will be returned. See detailed explanation on top of the
	 *         {@link AstronomicalCalendar} documentation.
	 * @see #getShaahZmanisMGA()
	 * @see #getAlos72()
	 * @see #getSofZmanTfilaMGA72Minutes()
	 */
	public Date getSofZmanAchilasChametzMGA72Minutes() {
		return getSofZmanTfilaMGA72Minutes();
	}

	/**
	 * This method returns the latest time one is allowed eating chametz on Erev Pesach according to the opinion of the
	 * <em>MGA</em> based on <em>alos</em> being {@link #getAlos16Point1Degrees() 16.1&deg;} before
	 * {@link #getSunrise() sunrise}. This time is 4 <em>{@link #getShaahZmanis16Point1Degrees() shaos zmaniyos}</em>
	 * (solar hours) after {@link #getAlos16Point1Degrees() dawn} based on the opinion of the <em>MGA</em> that the day
	 * is calculated from dawn to nightfall with both being 16.1&deg; below sunrise or sunset. This returns the time of
	 * 4 {@link #getShaahZmanis16Point1Degrees()} after {@link #getAlos16Point1Degrees() dawn}.
	 * 
	 * @return the <code>Date</code> of the latest time of eating chametz. If the calculation can't be computed such as
	 *         northern and southern locations even south of the Arctic Circle and north of the Antarctic Circle where
	 *         the sun may not reach low enough below the horizon for this calculation, a null will be returned. See
	 *         detailed explanation on top of the {@link AstronomicalCalendar} documentation.
	 * 
	 * @see #getShaahZmanis16Point1Degrees()
	 * @see #getAlos16Point1Degrees()
	 * @see #getSofZmanTfilaMGA16Point1Degrees()
	 */
	public Date getSofZmanAchilasChametzMGA16Point1Degrees() {
		return getSofZmanTfilaMGA16Point1Degrees();
	}

	/**
	 * This method returns the latest time for burning chametz on Erev Pesach according to the opinion of the
	 * <em>GRA</em> and the <em>Baal Hatanya</em>. This time is 5 hours into the day based on the opinion of the
	 * <em>GRA</em> and the <em>Baal Hatanya</em> that the day is calculated from sunrise to sunset. This returns the
	 * time 5 * {@link #getShaahZmanisGra()} after {@link #getSeaLevelSunrise() sea level sunrise}.
	 * 
	 * @see ZmanimCalendar#getShaahZmanisGra()
	 * @return the <code>Date</code> of the latest time for burning chametz on Erev Pesach. If the calculation can't be
	 *         computed such as in the Arctic Circle where there is at least one day a year where the sun does not rise,
	 *         and one where it does not set, a null will be returned. See detailed explanation on top of the
	 *         {@link AstronomicalCalendar} documentation.
	 */
	public Date getSofZmanBiurChametzGRA() {
		return getTimeOffset(getSeaLevelSunrise(), getShaahZmanisGra() * 5);
	}

	/**
	 * This method returns the latest time for burning chametz on Erev Pesach according to the opinion of the
	 * <em>MGA</em> based on <em>alos</em> being {@link #getAlos72() 72} minutes before {@link #getSunrise() sunrise}.
	 * This time is 5 <em>{@link #getShaahZmanisMGA() shaos zmaniyos}</em> (temporal hours) after {@link #getAlos72()
	 * dawn} based on the opinion of the <em>MGA</em> that the day is calculated from a {@link #getAlos72() dawn} of 72
	 * minutes before sunrise to {@link #getTzais72() nightfall} of 72 minutes after sunset. This returns the time of 5
	 * * {@link #getShaahZmanisMGA()} after {@link #getAlos72() dawn}.
	 * 
	 * @return the <code>Date</code> of the latest time for burning chametz on Erev Pesach. If the calculation can't be
	 *         computed such as in the Arctic Circle where there is at least one day a year where the sun does not rise,
	 *         and one where it does not set), a null will be returned. See detailed explanation on top of the
	 *         {@link AstronomicalCalendar} documentation.
	 * @see #getShaahZmanisMGA()
	 * @see #getAlos72()
	 */
	public Date getSofZmanBiurChametzMGA72Minutes() {
		return getTimeOffset(getAlos72(), getShaahZmanisMGA() * 5);
	}

	/**
	 * This method returns the latest time for burning <em>chametz</em> on <em>Erev Pesach</em> according to the opinion
	 * of the <em>MGA</em> based on <em>alos</em> being {@link #getAlos16Point1Degrees() 16.1&deg;} before
	 * {@link #getSunrise() sunrise}. This time is 5 <em>{@link #getShaahZmanis16Point1Degrees() shaos zmaniyos}</em>
	 * (solar hours) after {@link #getAlos16Point1Degrees() dawn} based on the opinion of the <em>MGA</em> that the day
	 * is calculated from dawn to nightfall with both being 16.1&deg; below sunrise or sunset. This returns the time of
	 * 5 {@link #getShaahZmanis16Point1Degrees()} after {@link #getAlos16Point1Degrees() dawn}.
	 * 
	 * @return the <code>Date</code> of the latest time for burning chametz on Erev Pesach. If the calculation can't be
	 *         computed such as northern and southern locations even south of the Arctic Circle and north of the
	 *         Antarctic Circle where the sun may not reach low enough below the horizon for this calculation, a null
	 *         will be returned. See detailed explanation on top of the {@link AstronomicalCalendar} documentation.
	 * 
	 * @see #getShaahZmanis16Point1Degrees()
	 * @see #getAlos16Point1Degrees()
	 */
	public Date getSofZmanBiurChametzMGA16Point1Degrees() {
		return getTimeOffset(getAlos16Point1Degrees(), getShaahZmanis16Point1Degrees() * 5);
	}

	/**
	 * A method that returns "solar" midnight, or the time when the sun is at its <a
	 * href="http://en.wikipedia.org/wiki/Nadir">nadir</a>.
	 * <b>Note:</b> this method is experimental and might be removed.
	 * 
	 * @return the <code>Date</code> of Solar Midnight (chatzos layla). If the calculation can't be computed such as in
	 *         the Arctic Circle where there is at least one day a year where the sun does not rise, and one where it
	 *         does not set, a null will be returned. See detailed explanation on top of the
	 *         {@link AstronomicalCalendar} documentation.
	 */
	public Date getSolarMidnight() {
		ZmanimCalendar clonedCal = (ZmanimCalendar) clone();
		clonedCal.getCalendar().add(Calendar.DAY_OF_MONTH, 1);
		Date sunset = getSeaLevelSunset();
		Date sunrise = clonedCal.getSeaLevelSunrise();
		return getTimeOffset(sunset, getTemporalHour(sunset, sunrise) * 6);
	}

	/**
	 * A method that returns <em>netz amiti</em> (sunrise) without {@link AstronomicalCalculator#getElevationAdjustment(double) elevation
	 * adjustment}. Non-sunrise and sunset calculations such as dawn and dusk, depend on the amount of visible light,
	 * something that is not affected by elevation. This method returns sunrise calculated at sea level. This forms the
	 * base for dawn calculations that are calculated as a dip below the horizon before sunrise.
	 *
	 * According to the <em>Baal Hatanya</em>, <em>netz amiti</em> true (halachic) sunrise, is when the top of the sun's disk is visible at an 
	 * elevation similar to the mountains of Eretz Yisrael. The time is calculated as the point at which the center of the sun's disk 
	 * is 1.583&deg; below the horizon.
	 *
	 * Note: <em>netz amiti</em> is used only for calculating certain zmanim, and is intentionally unpublished. For practical purposes, 
	 * daytime mitzvahs like shofar and lulav should not be done until after the published time for netz-sunrise.
	 *
	 * For further explanation see <a href="https://www.chabad.org/library/article_cdo/aid/3209349/jewish/About-Our-Zmanim-Calculations.htm">Chabad.org</a>
	 * 
	 * @return the <code>Date</code> representing the exact sea-level <em>netz amiti</em> (sunrise) time. If the calculation can't be computed
	 *         such as in the Arctic Circle where there is at least one day a year where the sun does not rise, and one
	 *         where it does not set, a null will be returned. See detailed explanation on top of the page.
	 * @see AstronomicalCalendar#getSunrise
	 * @see AstronomicalCalendar#getUTCSeaLevelSunrise
	 * @see #getSeaLevelSunrise()
	 * @see #getSunsetBaalHatanya()
	 */
	private Date getSunriseBaalHatanya() {
		double sunrise = getUTCSeaLevelSunrise(ZENITH_1_POINT_583);
		if (Double.isNaN(sunrise)) {
			return null;
		} else {
			return getDateFromTime(sunrise, true);
		}
	}

	/**
	 * A method that returns <em>shkiah amiti</em> (sunset) without {@link AstronomicalCalculator#getElevationAdjustment(double) elevation
	 * adjustment}. Non-sunrise and sunset calculations such as dawn and dusk, depend on the amount of visible light,
	 * something that is not affected by elevation. This method returns sunset calculated at sea level. This forms the
	 * base for dusk calculations that are calculated as a dip below the horizon after sunset.
	 * 
	 * According to the <em>Baal Hatanya</em>, <em>shkiah amiti</em>, true (halachic) sunset, is when the top of the 
	 * sun's disk disappears from view at an elevation similar to the mountains of Eretz Yisrael.
	 * This time is calculated as the point at which the center of the sun's disk is 1.583 degrees below the horizon.
	 * Note: <em>shkiah amiti</em> is used only for calculating certain zmanim, and is intentionally unpublished. For practical 
	 * purposes, all daytime mitzvahs should be completed before the published time for shkiah-sunset.
	 *
	 * For further explanation see <a href="https://www.chabad.org/library/article_cdo/aid/3209349/jewish/About-Our-Zmanim-Calculations.htm">Chabad.org</a>
	 * 
	 * @return the <code>Date</code> representing the exact sea-level <em>shkiah amiti</em> (sunset) time. If the calculation can't be computed
	 *         such as in the Arctic Circle where there is at least one day a year where the sun does not rise, and one
	 *         where it does not set, a null will be returned. See detailed explanation on top of the page.
	 * @see AstronomicalCalendar#getSunset
	 * @see AstronomicalCalendar#getUTCSeaLevelSunset
	 */
	private Date getSunsetBaalHatanya() {
		double sunset = getUTCSeaLevelSunset(ZENITH_1_POINT_583);
		if (Double.isNaN(sunset)) {
			return null;
		} else {
			return getDateFromTime(sunset, false);
		}
	}

	/**
	 * A method that returns a <em>shaah zmanis</em> ( {@link #getTemporalHour(Date, Date) temporal hour}) calculated 
	 * using a 1.583&deg; dip using <em>netz amiti</em> and <em>shkiah amiti</em> according to the opinion of the <em>Baal Hatanya</em>. This calculation divides the day 
	 * based on the opinion of the <em>Baal Hatanya</em> that the day runs from {@link #getSunriseBaalHatanya()
	 * netz amiti} to {@link #getSunsetBaalHatanya() shkiah amiti}. The calculations are based on a day from
	 * {@link #getSunriseBaalHatanya() sea level netz amiti} to {@link #getSunsetBaalHatanya() sea level shkiah amiti}. The day is
	 * split into 12 equal parts with each one being a <em>shaah zmanis</em>. This method is similar to
	 * {@link #getTemporalHour}, but all calculations are based on a sealevel sunrise and sunset.
	 * 
	 * @return the <code>long</code> millisecond length of a <em>shaah zmanis</em> calculated from
	 *         {@link #getSunriseBaalHatanya() <em>netz amiti</em> (sunrise)} to {@link #getSunsetBaalHatanya() <em>shkiah amiti</em> (sunset)}. If the
	 *         calculation can't be computed such as in the Arctic Circle where there is at least one day a year where
	 *         the sun does not rise, and one where it does not set, {@link Long#MIN_VALUE} will be returned. See
	 *         detailed explanation on top of the {@link AstronomicalCalendar} documentation.
	 * @see #getTemporalHour(Date, Date)
	 * @see #getSunriseBaalHatanya()
	 * @see #getSunsetBaalHatanya()
	 */
	public long getShaahZmanisBaalHatanya() {
		return getTemporalHour(getSunriseBaalHatanya(), getSunsetBaalHatanya());
	}

	/**
	 * Returns <em>alos</em> (dawn) based on the time when the sun is 16.9&deg; below the eastern
	 * {@link #GEOMETRIC_ZENITH geometric horizon} before {@link #getSunrise sunrise}. For more information the source
	 * of 16.9&deg; see {@link #ZENITH_16_POINT_9}.
	 * 
	 * @see #ZENITH_16_POINT_9
	 * @return The <code>Date</code> of dawn. If the calculation can't be computed such as northern and southern
	 *         locations even south of the Arctic Circle and north of the Antarctic Circle where the sun may not reach
	 *         low enough below the horizon for this calculation, a null will be returned. See detailed explanation on
	 *         top of the {@link AstronomicalCalendar} documentation.
	 */
	public Date getAlosBaalHatanya() {
		return getSunriseOffsetByDegrees(ZENITH_16_POINT_9);
	}

	/**
	 * This method returns the latest <em>zman krias shema</em> (time to recite Shema in the morning). This time is 3
	 * <em>{@link #getShaahZmanisBaalHatanya() shaos zmaniyos}</em> (solar hours) after {@link #getSunriseBaalHatanya() 
	 * <em>netz amiti</em> (sunrise)} based on the opinion of the <em>Baal Hatanya</em> that the day is calculated from
	 * sunrise to sunset. This returns the time 3 * {@link #getShaahZmanisBaalHatanya()} after {@link #getSunriseBaalHatanya() 
	 * <em>netz amiti</em> (sunrise)}.
	 * 
	 * @see ZmanimCalendar#getSofZmanShma(Date, Date)
	 * @see #getShaahZmanisBaalHatanya()
	 * @return the <code>Date</code> of the latest zman shema according to the Baal Hatanya. If the calculation
	 *         can't be computed such as in the Arctic Circle where there is at least one day a year where the sun does
	 *         not rise, and one where it does not set, a null will be returned. See detailed explanation on top of the
	 *         {@link AstronomicalCalendar} documentation.
	 */
	public Date getSofZmanShmaBaalHatanya() {
		return getSofZmanShma(getSunriseBaalHatanya(), getSunsetBaalHatanya());
	}

	/**
	 * This method returns the latest <em>zman tefilah</em> (time to recite the morning prayers). This time is 4
	 * hours into the day based on the opinion of the <em>Baal Hatanya</em> that the day is
	 * calculated from sunrise to sunset. This returns the time 4 * {@link #getShaahZmanisBaalHatanya()} after
	 * {@link #getSunriseBaalHatanya() <em>netz amiti</em> (sunrise)}.
	 * 
	 * @see ZmanimCalendar#getSofZmanTfila(Date, Date)
	 * @see #getShaahZmanisBaalHatanya()
	 * @return the <code>Date</code> of the latest zman tefilah. If the calculation can't be computed such as in the
	 *         Arctic Circle where there is at least one day a year where the sun does not rise, and one where it does
	 *         not set, a null will be returned. See detailed explanation on top of the {@link AstronomicalCalendar}
	 *         documentation.
	 */
	public Date getSofZmanTfilaBaalHatanya() {
		return getSofZmanTfila(getSunriseBaalHatanya(), getSunsetBaalHatanya());
	}

	/**
	 * This method returns the latest time one is allowed eating chametz on Erev Pesach according to the opinion of the
	 * <em>Baal Hatanya</em>. This time is identical to the {@link #getSofZmanTfilaBaalHatanya() Sof zman
	 * tefilah Baal Hatanya}. This time is 4 hours into the day based on the opinion of the <em>Baal
	 * Hatanya</em> that the day is calculated from sunrise to sunset. This returns the time 4 *
	 * {@link #getShaahZmanisBaalHatanya()} after {@link #getSunriseBaalHatanya() <em>netz amiti</em> (sunrise)}.
	 * 
	 * @see #getShaahZmanisBaalHatanya()
	 * @see #getSofZmanTfilaBaalHatanya()
	 * @return the <code>Date</code> one is allowed eating chametz on Erev Pesach. If the calculation can't be computed
	 *         such as in the Arctic Circle where there is at least one day a year where the sun does not rise, and one
	 *         where it does not set, a null will be returned. See detailed explanation on top of the
	 *         {@link AstronomicalCalendar} documentation.
	 */
	public Date getSofZmanAchilasChametzBaalHatanya() {
		return getSofZmanTfilaBaalHatanya();
	}

	/**
	 * This method returns the latest time for burning chametz on Erev Pesach according to the opinion of the
	 * <em>Baal Hatanya</em>. This time is 5 hours into the day based on the opinion of the
	 * <em>Baal Hatanya</em> that the day is calculated from sunrise to sunset. This returns the
	 * time 5 * {@link #getShaahZmanisBaalHatanya()} after {@link #getSunriseBaalHatanya() <em>netz amiti</em> (sunrise)}.
	 * 
	 * @see #getShaahZmanisBaalHatanya()
	 * @return the <code>Date</code> of the latest time for burning chametz on Erev Pesach. If the calculation can't be
	 *         computed such as in the Arctic Circle where there is at least one day a year where the sun does not rise,
	 *         and one where it does not set, a null will be returned. See detailed explanation on top of the
	 *         {@link AstronomicalCalendar} documentation.
	 */
	public Date getSofZmanBiurChametzBaalHatanya() {
		return getTimeOffset(getSunriseBaalHatanya(), getShaahZmanisBaalHatanya() * 5);
	}

	/**
	 * This method returns <em>chatzos</em> (midday) following the opinion of the Baal Hatanya that the day for Jewish halachic
	 * times start at {@link #getSunriseBaalHatanya() <em>netz amiti</em> (sunrise)} and ends at {@link #getSunsetBaalHatanya() 
	 * <em>shkiah amiti</em> (sunset)}.
	 * 
	 * @see AstronomicalCalendar#getSunTransit()
	 * @return the <code>Date</code> of chatzos. If the calculation can't be computed such as in the Arctic Circle where
	 *         there is at least one day where the sun does not rise, and one where it does not set, a null will be
	 *         returned. See detailed explanation on top of the {@link AstronomicalCalendar} documentation.
	 */
	public Date getChatzosBaalHatanya() {
		return getSunTransit(getSunriseBaalHatanya(), getSunsetBaalHatanya());
	}

	/**
	 * This method returns the time of <em>mincha gedola</em>. <em>Mincha gedola</em> is the earliest time one can pray
	 * mincha. The Ramba"m is of the opinion that it is better to delay <em>mincha</em> until
	 * <em>{@link #getMinchaKetanaBaalHatanya() mincha ketana}</em> while the <em>Ra"sh,
	 * Tur, GRA</em> and others are of the opinion that <em>mincha</em> can be prayed <em>lechatchila</em> starting at
	 * <em>mincha gedola</em>. This is calculated as 6.5 {@link #getShaahZmanisBaalHatanya() sea level solar hours} after
	 * {@link #getSunriseBaalHatanya() <em>netz amiti</em> (sunrise)}. This calculation is based on the opinion of 
	 * the <em>Baal Hatanya</em> that the day is calculated from sunrise to sunset. This returns the time 6.5 *
	 * {@link #getShaahZmanisBaalHatanya()} after {@link #getSunriseBaalHatanya() <em>netz amiti</em> (sunrise)}.
	 * 
	 * @see #getMinchaGedola(Date, Date)
	 * @see #getShaahZmanisBaalHatanya()
	 * @see #getMinchaKetanaBaalHatanya()
	 * @return the <code>Date</code> of the time of mincha gedola. If the calculation can't be computed such as in the
	 *         Arctic Circle where there is at least one day a year where the sun does not rise, and one where it does
	 *         not set, a null will be returned. See detailed explanation on top of the {@link AstronomicalCalendar}
	 *         documentation.
	 */
	public Date getMinchaGedolaBaalHatanya() {
		return getMinchaGedola(getSunriseBaalHatanya(), getSunsetBaalHatanya());
	}

	/**
	 * This is a conveniance methd that returns the later of {@link #getMinchaGedolaBaalHatanya()} and
	 * {@link #getMinchaGedola30Minutes()}. In the winter when a <em>{@link #getShaahZmanisBaalHatanya() shaah zmanis}</em> is
	 * less than 30 minutes {@link #getMinchaGedola30Minutes()} will be returned, otherwise {@link #getMinchaGedolaBaalHatanya()}
	 * will be returned.
	 * 
	 * @return the <code>Date</code> of the later of {@link #getMinchaGedolaBaalHatanya()} and {@link #getMinchaGedola30Minutes()}.
	 *         If the calculation can't be computed such as in the Arctic Circle where there is at least one day a year
	 *         where the sun does not rise, and one where it does not set, a null will be returned. See detailed
	 *         explanation on top of the {@link AstronomicalCalendar} documentation.
	 */
	public Date getMinchaGedolaBaalHatanyaGreaterThan30() {
		if (getTimeOffset(getSunriseBaalHatanya(), getShaahZmanisBaalHatanya() * 6.5) == null || getMinchaGedolaBaalHatanya() == null) {
			return null;
		} else {
			return getTimeOffset(getSunriseBaalHatanya(), getShaahZmanisBaalHatanya() * 6.5).compareTo(getMinchaGedolaBaalHatanya()) > 0 
					? getTimeOffset(getSunriseBaalHatanya(), getShaahZmanisBaalHatanya() * 6.5) : getMinchaGedolaBaalHatanya();
		}
	}

	/**
	 * This method returns the time of <em>mincha ketana</em>. This is the preferred earliest time to pray
	 * <em>mincha</em> in the opinion of the Rambam and others. For more information on this see the documentation on
	 * <em>{@link #getMinchaGedolaBaalHatanya() mincha gedola}</em>. This is calculated as 9.5 {@link #getShaahZmanisBaalHatanya() 
	 * sea level solar hours} after {@link #getSunriseBaalHatanya() <em>netz amiti</em> (sunrise)}. This calculation 
	 * is calculated based on the opinion of the <em>Baal Hatanya</em> that the day is calculated from sunrise to sunset.
	 * This returns the time 9.5 * {@link #getShaahZmanisBaalHatanya()} after {@link #getSunriseBaalHatanya() <em>netz amiti</em> (sunrise)}.
	 * 
	 * @see #getMinchaKetana(Date, Date)
	 * @see #getShaahZmanisBaalHatanya()
	 * @see #getMinchaGedolaBaalHatanya()
	 * @return the <code>Date</code> of the time of mincha ketana. If the calculation can't be computed such as in the
	 *         Arctic Circle where there is at least one day a year where the sun does not rise, and one where it does
	 *         not set, a null will be returned. See detailed explanation on top of the {@link AstronomicalCalendar}
	 *         documentation.
	 */
	public Date getMinchaKetanaBaalHatanya() {
		return getMinchaKetana(getSunriseBaalHatanya(), getSunsetBaalHatanya());
	}

	/**
	 * This method returns the time of <em>plag hamincha</em>. This is calculated as 10.75 hours after sunrise. This
	 * calculation is based on the opinion ofthe <em>Baal Hatanya</em> that the day is calculated
	 * from sunrise to sunset. This returns the time 10.75 * {@link #getShaahZmanisBaalHatanya()} after
	 * {@link #getSunriseBaalHatanya() <em>netz amiti</em> (sunrise)}.
	 * 
	 * @see #getPlagHamincha(Date, Date)
	 * @return the <code>Date</code> of the time of <em>plag hamincha</em>. If the calculation can't be computed such as
	 *         in the Arctic Circle where there is at least one day a year where the sun does not rise, and one where it
	 *         does not set, a null will be returned. See detailed explanation on top of the
	 *         {@link AstronomicalCalendar} documentation.
	 */
	public Date getPlagHaminchaBaalHatanya() {
		return getPlagHamincha(getSunriseBaalHatanya(), getSunsetBaalHatanya());
	}

	/**
	 * A method that returns <em>tzais</em> (nightfall) when the sun is 6&deg; below the western geometric horizon
	 * (90&deg;) after {@link #getSunset sunset}. For information on the source of this calculation see
	 * {@link #ZENITH_6_DEGREES}.
	 * 
	 * @return The <code>Date</code> of nightfall. If the calculation can't be computed such as northern and southern
	 *         locations even south of the Arctic Circle and north of the Antarctic Circle where the sun may not reach
	 *         low enough below the horizon for this calculation, a null will be returned. See detailed explanation on
	 *         top of the {@link AstronomicalCalendar} documentation.
	 * @see #ZENITH_6_DEGREES
	 */
	public Date getTzaisBaalHatanya() {
		return this.getSunsetOffsetByDegrees(ZENITH_6_DEGREES);
	}
}<|MERGE_RESOLUTION|>--- conflicted
+++ resolved
@@ -248,7 +248,6 @@
 	protected static final double ZENITH_5_POINT_88 = GEOMETRIC_ZENITH + 5.88;
 
 	/**
-<<<<<<< HEAD
 	 * The zenith of 1.583&deg; below {@link #GEOMETRIC_ZENITH geometric zenith} (90&deg;). This calculation is used for
 	 * calculating <em>netz amiti</em> (sunrise) and <em>shkiah amiti</em> (sunset) based on the opinion of the <em>Baal Hatanya</em>.
 	 *
@@ -277,7 +276,8 @@
 	 * @see #getTzaisBaalHatanya()
 	 */
 	protected static final double ZENITH_6_DEGREES = GEOMETRIC_ZENITH + 6;
-=======
+
+	/**
 	 * The zenith of 6.45&deg; below {@link #GEOMETRIC_ZENITH geometric zenith} (90&deg;). This calculation is used for
 	 * calculating <em>tzais</em> (nightfall) according to some opinions. This is based on the calculations of Rav
 	 * Yechiel Michel Tukachinsky of the position of the sun no later than {@link #getTzaisGeonim6Point45Degrees() 31
@@ -287,7 +287,6 @@
 	 * @see #getTzaisGeonim6Point45Degrees()
 	 */
 	protected static final double ZENITH_6_POINT_45 = GEOMETRIC_ZENITH + 6.45;
->>>>>>> 3c68a5b2
 
 	private double ateretTorahSunsetOffset = 40;
 
